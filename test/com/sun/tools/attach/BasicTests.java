/*
 * Copyright (c) 2005, 2011, 2013 Oracle and/or its affiliates. All rights reserved.
 * DO NOT ALTER OR REMOVE COPYRIGHT NOTICES OR THIS FILE HEADER.
 *
 * This code is free software; you can redistribute it and/or modify it
 * under the terms of the GNU General Public License version 2 only, as
 * published by the Free Software Foundation.
 *
 * This code is distributed in the hope that it will be useful, but WITHOUT
 * ANY WARRANTY; without even the implied warranty of MERCHANTABILITY or
 * FITNESS FOR A PARTICULAR PURPOSE.  See the GNU General Public License
 * version 2 for more details (a copy is included in the LICENSE file that
 * accompanied this code).
 *
 * You should have received a copy of the GNU General Public License version
 * 2 along with this work; if not, write to the Free Software Foundation,
 * Inc., 51 Franklin St, Fifth Floor, Boston, MA 02110-1301 USA.
 *
 * Please contact Oracle, 500 Oracle Parkway, Redwood Shores, CA 94065 USA
 * or visit www.oracle.com if you need additional information or have any
 * questions.
 */

import com.sun.tools.attach.*;
import java.net.ServerSocket;
import java.net.Socket;
import java.io.IOException;
import java.util.Properties;
import java.util.List;
import java.io.File;
import jdk.testlibrary.OutputAnalyzer;
import jdk.testlibrary.JDKToolLauncher;
import jdk.testlibrary.ProcessTools;
import jdk.testlibrary.ProcessThread;

/*
 * @test
 * @bug 6173612 6273707 6277253 6335921 6348630 6342019 6381757
 * @summary Basic unit tests for the VM attach mechanism.
 * @library /lib/testlibrary
<<<<<<< HEAD
 * @build jdk.testlibrary.* Agent BadAgent RedefineAgent Application Shutdown RedefineDummy
=======
 * @run build Agent BadAgent RedefineAgent Application Shutdown RedefineDummy RunnerUtil
>>>>>>> 04eee15d
 * @run main BasicTests
 *
 * This test will perform a number of basic attach tests.
 */
public class BasicTests {

    /*
     * The actual test is in the nested class TestMain.
     * The responsibility of this class is to:
     * 1. Build all needed jars.
     * 2. Start the Application class in a separate process.
     * 3. Find the pid and shutdown port of the running Application.
     * 4. Launches the tests in nested class TestMain that will attach to the Application.
     * 5. Shut down the Application.
     */
    public static void main(String args[]) throws Throwable {
        final String pidFile = "TestsBasic.Application.pid";
        ProcessThread processThread = null;
        RunnerUtil.ProcessInfo info = null;
        try {
            buildJars();
            processThread = RunnerUtil.startApplication(pidFile);
            info = RunnerUtil.readProcessInfo(pidFile);
            runTests(info.pid);
        } catch (Throwable t) {
            System.out.println("TestBasic got unexpected exception: " + t);
            t.printStackTrace();
            throw t;
        } finally {
            // Make sure the Application process is stopped.
            RunnerUtil.stopApplication(info.shutdownPort, processThread);
        }
    }

    /**
     * Runs the actual tests in nested class TestMain.
     * The reason for running the tests in a separate process
     * is that we need to modify the class path.
     */
    private static void runTests(int pid) throws Throwable {
        final String sep = File.separator;

        // Need to add jdk/lib/tools.jar to classpath.
        String classpath =
            System.getProperty("test.class.path", "") + File.pathSeparator +
            System.getProperty("test.jdk", ".") + sep + "lib" + sep + "tools.jar";
        String testClassDir = System.getProperty("test.classes", "") + sep;

        // Argumenta : -classpath cp BasicTests$TestMain pid agent badagent redefineagent
        String[] args = {
            "-classpath",
            classpath,
            "BasicTests$TestMain",
            Integer.toString(pid),
            testClassDir + "Agent.jar",
            testClassDir + "BadAgent.jar",
            testClassDir + "RedefineAgent.jar" };
        OutputAnalyzer output = ProcessTools.executeTestJvm(args);
        output.shouldHaveExitValue(0);
    }

    /**
     * Will build all jars needed by the tests.
     */
    private static void buildJars() throws Throwable {
        String[] jars = {"Agent", "BadAgent", "RedefineAgent", "Application" };
        for (String jar : jars) {
            buildJar(jar);
        }
    }

    /**
     * Will build a jar with the given name.
     * Class file and manifest must already exist.
     * @param jarName Name of the jar.
     */
    private static void buildJar(String jarName) throws Throwable {
        String testClasses = System.getProperty("test.classes", "?");
        String testSrc = System.getProperty("test.src", "?");
        String jar = String.format("%s/%s.jar", testClasses, jarName);
        String manifest = String.format("%s/%s.mf", testSrc, jarName.toLowerCase());
        String clazz = String.format("%s.class", jarName);

        // Arguments to the jar command has this format:
        // "-cfm TESTCLASSES/Agent.jar TESTSRC/agent.mf -C TESTCLASSES Agent.class"
        RunnerUtil.createJar("-cfm", jar, manifest, "-C", testClasses, clazz);
    }

    /**
     * This is the actual test. It will attach to the running Application
     * and perform a number of basic attach tests.
     */
    public static class TestMain {
        public static void main(String args[]) throws Exception {
            String pid = args[0];
            String agent = args[1];
            String badagent = args[2];
            String redefineagent = args[3];

            System.out.println(" - Attaching to application ...");
            VirtualMachine vm = VirtualMachine.attach(pid);

            // Test 1 - read the system properties from the target VM and
            // check that property is set
            System.out.println(" - Test: system properties in target VM");
            Properties props = vm.getSystemProperties();
            String value = props.getProperty("attach.test");
            if (value == null || !value.equals("true")) {
                throw new RuntimeException("attach.test property not set");
            }
            System.out.println(" - attach.test property set as expected");

            // Test 1a - read the agent properties from the target VM.
            // By default, the agent property contains "sun.java.command",
            // "sun.jvm.flags", and "sun.jvm.args".
            // Just sanity check - make sure not empty.
            System.out.println(" - Test: agent properties in target VM");
            props = vm.getAgentProperties();
            if (props == null || props.size() == 0) {
                throw new RuntimeException("Agent properties is empty");
            }
            System.out.println(" - agent properties non-empty as expected");

            // Test 2 - attempt to load an agent that does not exist
            System.out.println(" - Test: Load an agent that does not exist");
            try {
                vm.loadAgent("SilverBullet.jar");
            } catch (AgentLoadException x) {
                System.out.println(" - AgentLoadException thrown as expected!");
            }

            // Test 3 - load an "bad" agent (agentmain throws an exception)
            System.out.println(" - Test: Load a bad agent");
            System.out.println("INFO: This test will cause error messages "
                + "to appear in the application log about SilverBullet.jar "
                + "not being found and an agent failing to start.");
            try {
                vm.loadAgent(badagent);
                throw new RuntimeException(
                    "AgentInitializationException not thrown as expected!");
            } catch (AgentInitializationException x) {
                System.out.println(
                    " - AgentInitializationException thrown as expected!");
            }

            // Test 4 - detach from the VM and attempt a load (should throw IOE)
            System.out.println(" - Test: Detach from VM");
            System.out.println("INFO: This test will cause error messages "
                + "to appear in the application log about a BadAgent including "
                + "a RuntimeException and an InvocationTargetException.");
            vm.detach();
            try {
                vm.loadAgent(agent);
                throw new RuntimeException("loadAgent did not throw an exception!!");
            } catch (IOException ioe) {
                System.out.println(" - IOException as expected");
            }

            // Test 5 - functional "end-to-end" test.
            // Create a listener socket. Load Agent.jar into the target VM passing
            // it the port number of our listener. When agent loads it should connect
            // back to the tool.

            System.out.println(" - Re-attaching to application ...");
            vm = VirtualMachine.attach(pid);

            System.out.println(" - Test: End-to-end connection with agent");

            ServerSocket ss = new ServerSocket(0);
            int port = ss.getLocalPort();

            System.out.println(" - Loading Agent.jar into target VM ...");
            vm.loadAgent(agent, Integer.toString(port));

            System.out.println(" - Waiting for agent to connect back to tool ...");
            Socket s = ss.accept();
            System.out.println(" - Connected to agent.");

            // Test 5b - functional "end-to-end" test.
            // Now with an agent that does redefine.

            System.out.println(" - Re-attaching to application ...");
            vm = VirtualMachine.attach(pid);

            System.out.println(" - Test: End-to-end connection with RedefineAgent");

            ServerSocket ss2 = new ServerSocket(0);
            int port2 = ss2.getLocalPort();

            System.out.println(" - Loading RedefineAgent.jar into target VM ...");
            vm.loadAgent(redefineagent, Integer.toString(port2));

            System.out.println(" - Waiting for RedefineAgent to connect back to tool ...");
            Socket s2 = ss2.accept();
            System.out.println(" - Connected to RedefineAgent.");

            // Test 6 - list method should list the target VM
            System.out.println(" - Test: VirtualMachine.list");
            List<VirtualMachineDescriptor> l = VirtualMachine.list();
            boolean found = false;
            for (VirtualMachineDescriptor vmd: l) {
                if (vmd.id().equals(pid)) {
                    found = true;
                    break;
                }
            }
            if (found) {
                System.out.println(" - " + pid + " found.");
            } else {
                throw new RuntimeException(pid + " not found in VM list");
            }

            // test 7 - basic hashCode/equals tests
            System.out.println(" - Test: hashCode/equals");

            VirtualMachine vm1 = VirtualMachine.attach(pid);
            VirtualMachine vm2 = VirtualMachine.attach(pid);
            if (!vm1.equals(vm2)) {
                throw new RuntimeException("virtual machines are not equal");
            }
            if (vm.hashCode() != vm.hashCode()) {
                throw new RuntimeException("virtual machine hashCodes not equal");
            }
            System.out.println(" - hashCode/equals okay");

            // ---
            System.out.println(" - Cleaning up...");
            s.close();
            ss.close();
            s2.close();
            ss2.close();
        }
    }
}<|MERGE_RESOLUTION|>--- conflicted
+++ resolved
@@ -38,11 +38,7 @@
  * @bug 6173612 6273707 6277253 6335921 6348630 6342019 6381757
  * @summary Basic unit tests for the VM attach mechanism.
  * @library /lib/testlibrary
-<<<<<<< HEAD
- * @build jdk.testlibrary.* Agent BadAgent RedefineAgent Application Shutdown RedefineDummy
-=======
- * @run build Agent BadAgent RedefineAgent Application Shutdown RedefineDummy RunnerUtil
->>>>>>> 04eee15d
+ * @build jdk.testlibrary.* Agent BadAgent RedefineAgent Application Shutdown RedefineDummy RunnerUtil
  * @run main BasicTests
  *
  * This test will perform a number of basic attach tests.
