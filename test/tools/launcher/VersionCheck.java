--- conflicted
+++ resolved
@@ -74,10 +74,7 @@
         "jconsole",
         "jcontrol",
         "jdeps",
-<<<<<<< HEAD
-=======
         "jfr",
->>>>>>> f0c33a8b
         "jinfo",
         "jmap",
         "jmc",
