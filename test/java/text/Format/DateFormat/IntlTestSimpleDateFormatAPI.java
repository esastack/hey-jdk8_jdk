--- conflicted
+++ resolved
@@ -26,11 +26,7 @@
  * @summary test International Simple Date Format API
  * @bug 8008577
  * @library /java/text/testlib
-<<<<<<< HEAD
- * @run main/othervm -Djava.locale.providers=JRE,SPI IntlTestSimpleDateFormatAPI
-=======
  * @run main/othervm -Djava.locale.providers=SPI,JRE IntlTestSimpleDateFormatAPI
->>>>>>> d47b205f
  */
 /*
 (C) Copyright Taligent, Inc. 1996, 1997 - All Rights Reserved
