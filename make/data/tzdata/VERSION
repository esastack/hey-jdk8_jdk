#
# DO NOT ALTER OR REMOVE COPYRIGHT NOTICES OR THIS FILE HEADER.
#
# This code is free software; you can redistribute it and/or modify it
# under the terms of the GNU General Public License version 2 only, as
# published by the Free Software Foundation.  Oracle designates this
# particular file as subject to the "Classpath" exception as provided
# by Oracle in the LICENSE file that accompanied this code.
#
# This code is distributed in the hope that it will be useful, but WITHOUT
# ANY WARRANTY; without even the implied warranty of MERCHANTABILITY or
# FITNESS FOR A PARTICULAR PURPOSE.  See the GNU General Public License
# version 2 for more details (a copy is included in the LICENSE file that
# accompanied this code).
#
# You should have received a copy of the GNU General Public License version
# 2 along with this work; if not, write to the Free Software Foundation,
# Inc., 51 Franklin St, Fifth Floor, Boston, MA 02110-1301 USA.
#
# Please contact Oracle, 500 Oracle Parkway, Redwood Shores, CA 94065 USA
# or visit www.oracle.com if you need additional information or have any
# questions.
#
<<<<<<< HEAD
tzdata2014i
=======
tzdata2014j
>>>>>>> 65a86386
<|MERGE_RESOLUTION|>--- conflicted
+++ resolved
@@ -21,8 +21,4 @@
 # or visit www.oracle.com if you need additional information or have any
 # questions.
 #
-<<<<<<< HEAD
-tzdata2014i
-=======
-tzdata2014j
->>>>>>> 65a86386
+tzdata2014j