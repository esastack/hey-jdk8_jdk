<?xml version="1.0" encoding="UTF-8"?>
<!--
 Copyright (c) 2007, 2013, Oracle and/or its affiliates. All rights reserved.

 Redistribution and use in source and binary forms, with or without
 modification, are permitted provided that the following conditions
 are met:

   - Redistributions of source code must retain the above copyright
     notice, this list of conditions and the following disclaimer.

   - Redistributions in binary form must reproduce the above copyright
     notice, this list of conditions and the following disclaimer in the
     documentation and/or other materials provided with the distribution.

   - Neither the name of Oracle nor the names of its
     contributors may be used to endorse or promote products derived
     from this software without specific prior written permission.

 THIS SOFTWARE IS PROVIDED BY THE COPYRIGHT HOLDERS AND CONTRIBUTORS "AS
 IS" AND ANY EXPRESS OR IMPLIED WARRANTIES, INCLUDING, BUT NOT LIMITED TO,
 THE IMPLIED WARRANTIES OF MERCHANTABILITY AND FITNESS FOR A PARTICULAR
 PURPOSE ARE DISCLAIMED.  IN NO EVENT SHALL THE COPYRIGHT OWNER OR
 CONTRIBUTORS BE LIABLE FOR ANY DIRECT, INDIRECT, INCIDENTAL, SPECIAL,
 EXEMPLARY, OR CONSEQUENTIAL DAMAGES (INCLUDING, BUT NOT LIMITED TO,
 PROCUREMENT OF SUBSTITUTE GOODS OR SERVICES; LOSS OF USE, DATA, OR
 PROFITS; OR BUSINESS INTERRUPTION) HOWEVER CAUSED AND ON ANY THEORY OF
 LIABILITY, WHETHER IN CONTRACT, STRICT LIABILITY, OR TORT (INCLUDING
 NEGLIGENCE OR OTHERWISE) ARISING IN ANY WAY OUT OF THE USE OF THIS
 SOFTWARE, EVEN IF ADVISED OF THE POSSIBILITY OF SUCH DAMAGE.
-->
<<<<<<< HEAD

<!DOCTYPE project [
    <!ENTITY properties SYSTEM "../../common/properties.ent">
    <!ENTITY share-sources SYSTEM "../../common/share-sources.ent">
    <!ENTITY macosx-sources SYSTEM "../../common/macosx-sources.ent">
    <!ENTITY unix-sources SYSTEM "../../common/unix-sources.ent">
    <!ENTITY windows-sources SYSTEM "../../common/windows-sources.ent">
    <!ENTITY jtreg-sources SYSTEM "../../common/jtreg-sources.ent">
    <!ENTITY build-folder SYSTEM "../../common/build-folder.ent">
    <!ENTITY standard-bindings SYSTEM "../../common/standard-bindings.ent">
    <!ENTITY share-view SYSTEM "../../common/share-view.ent">
    <!ENTITY macosx-view SYSTEM "../../common/macosx-view.ent">
    <!ENTITY unix-view SYSTEM "../../common/unix-view.ent">
    <!ENTITY windows-view SYSTEM "../../common/windows-view.ent">
    <!ENTITY jtreg-view SYSTEM "../../common/jtreg-view.ent">
    <!ENTITY file-view SYSTEM "../../common/file-view.ent">
    <!ENTITY standard-actions SYSTEM "../../common/standard-actions.ent">
    <!ENTITY java-data-native SYSTEM "../../common/java-data-native.ent">
]>
=======
>>>>>>> f0c33a8b
<project xmlns="http://www.netbeans.org/ns/project/1">
    <type>org.netbeans.modules.ant.freeform</type>
    <configuration>
        <!--
 Copyright (c) 2007, 2013, Oracle and/or its affiliates. All rights reserved.

 Redistribution and use in source and binary forms, with or without
 modification, are permitted provided that the following conditions
 are met:

   - Redistributions of source code must retain the above copyright
     notice, this list of conditions and the following disclaimer.

   - Redistributions in binary form must reproduce the above copyright
     notice, this list of conditions and the following disclaimer in the
     documentation and/or other materials provided with the distribution.

   - Neither the name of Oracle nor the names of its
     contributors may be used to endorse or promote products derived
     from this software without specific prior written permission.

 THIS SOFTWARE IS PROVIDED BY THE COPYRIGHT HOLDERS AND CONTRIBUTORS "AS
 IS" AND ANY EXPRESS OR IMPLIED WARRANTIES, INCLUDING, BUT NOT LIMITED TO,
 THE IMPLIED WARRANTIES OF MERCHANTABILITY AND FITNESS FOR A PARTICULAR
 PURPOSE ARE DISCLAIMED.  IN NO EVENT SHALL THE COPYRIGHT OWNER OR
 CONTRIBUTORS BE LIABLE FOR ANY DIRECT, INDIRECT, INCIDENTAL, SPECIAL,
 EXEMPLARY, OR CONSEQUENTIAL DAMAGES (INCLUDING, BUT NOT LIMITED TO,
 PROCUREMENT OF SUBSTITUTE GOODS OR SERVICES; LOSS OF USE, DATA, OR
 PROFITS; OR BUSINESS INTERRUPTION) HOWEVER CAUSED AND ON ANY THEORY OF
 LIABILITY, WHETHER IN CONTRACT, STRICT LIABILITY, OR TORT (INCLUDING
 NEGLIGENCE OR OTHERWISE) ARISING IN ANY WAY OUT OF THE USE OF THIS
 SOFTWARE, EVEN IF ADVISED OF THE POSSIBILITY OF SUCH DAMAGE.
-->
        <general-data xmlns="http://www.netbeans.org/ns/freeform-project/1">
            <name>JDK</name>
        </general-data>
        <general-data xmlns="http://www.netbeans.org/ns/freeform-project/2">
            <name>JDK</name>
            <!-- Customized -->
            <properties>
                <property name="name">jdk</property>
                <!-- Customized -->
                <!--
 Copyright (c) 2007, 2013, Oracle and/or its affiliates. All rights reserved.

 Redistribution and use in source and binary forms, with or without
 modification, are permitted provided that the following conditions
 are met:

   - Redistributions of source code must retain the above copyright
     notice, this list of conditions and the following disclaimer.

   - Redistributions in binary form must reproduce the above copyright
     notice, this list of conditions and the following disclaimer in the
     documentation and/or other materials provided with the distribution.

   - Neither the name of Oracle nor the names of its
     contributors may be used to endorse or promote products derived
     from this software without specific prior written permission.

 THIS SOFTWARE IS PROVIDED BY THE COPYRIGHT HOLDERS AND CONTRIBUTORS "AS
 IS" AND ANY EXPRESS OR IMPLIED WARRANTIES, INCLUDING, BUT NOT LIMITED TO,
 THE IMPLIED WARRANTIES OF MERCHANTABILITY AND FITNESS FOR A PARTICULAR
 PURPOSE ARE DISCLAIMED.  IN NO EVENT SHALL THE COPYRIGHT OWNER OR
 CONTRIBUTORS BE LIABLE FOR ANY DIRECT, INDIRECT, INCIDENTAL, SPECIAL,
 EXEMPLARY, OR CONSEQUENTIAL DAMAGES (INCLUDING, BUT NOT LIMITED TO,
 PROCUREMENT OF SUBSTITUTE GOODS OR SERVICES; LOSS OF USE, DATA, OR
 PROFITS; OR BUSINESS INTERRUPTION) HOWEVER CAUSED AND ON ANY THEORY OF
 LIABILITY, WHETHER IN CONTRACT, STRICT LIABILITY, OR TORT (INCLUDING
 NEGLIGENCE OR OTHERWISE) ARISING IN ANY WAY OUT OF THE USE OF THIS
 SOFTWARE, EVEN IF ADVISED OF THE POSSIBILITY OF SUCH DAMAGE.
-->
                <property name="root">../../..</property>
                <property-file>../common/architectures/name-${os.name}.properties</property-file>
                <property name="platform">windows</property>
                <property-file>../common/architectures/arch-${os.arch}.properties</property-file>
                <property name="arch">${os.arch}</property>
                <property-file>nbproject/private/build.properties</property-file>
                <property-file>${user.home}/.openjdk/${name}-build.properties</property-file>
                <property-file>${user.home}/.openjdk/build.properties</property-file>
                <property-file>build.properties</property-file>
                <property name="bootstrap.jdk">${java.home}/..</property>
                <property name="jtreg.home">${env.JT_HOME}</property>
                <property name="jtreg.tests">**</property>
            </properties>
            <folders>
<<<<<<< HEAD
                &share-sources;
                &macosx-sources;
                &unix-sources;
                &windows-sources;
                &build-folder;
		&jtreg-sources;
=======
                <!--
 Copyright (c) 2007, 2013, Oracle and/or its affiliates. All rights reserved.

 Redistribution and use in source and binary forms, with or without
 modification, are permitted provided that the following conditions
 are met:

   - Redistributions of source code must retain the above copyright
     notice, this list of conditions and the following disclaimer.

   - Redistributions in binary form must reproduce the above copyright
     notice, this list of conditions and the following disclaimer in the
     documentation and/or other materials provided with the distribution.

   - Neither the name of Oracle nor the names of its
     contributors may be used to endorse or promote products derived
     from this software without specific prior written permission.

 THIS SOFTWARE IS PROVIDED BY THE COPYRIGHT HOLDERS AND CONTRIBUTORS "AS
 IS" AND ANY EXPRESS OR IMPLIED WARRANTIES, INCLUDING, BUT NOT LIMITED TO,
 THE IMPLIED WARRANTIES OF MERCHANTABILITY AND FITNESS FOR A PARTICULAR
 PURPOSE ARE DISCLAIMED.  IN NO EVENT SHALL THE COPYRIGHT OWNER OR
 CONTRIBUTORS BE LIABLE FOR ANY DIRECT, INDIRECT, INCIDENTAL, SPECIAL,
 EXEMPLARY, OR CONSEQUENTIAL DAMAGES (INCLUDING, BUT NOT LIMITED TO,
 PROCUREMENT OF SUBSTITUTE GOODS OR SERVICES; LOSS OF USE, DATA, OR
 PROFITS; OR BUSINESS INTERRUPTION) HOWEVER CAUSED AND ON ANY THEORY OF
 LIABILITY, WHETHER IN CONTRACT, STRICT LIABILITY, OR TORT (INCLUDING
 NEGLIGENCE OR OTHERWISE) ARISING IN ANY WAY OUT OF THE USE OF THIS
 SOFTWARE, EVEN IF ADVISED OF THE POSSIBILITY OF SUCH DAMAGE.
-->
                <!--
 Copyright (c) 2007, 2013, Oracle and/or its affiliates. All rights reserved.

 Redistribution and use in source and binary forms, with or without
 modification, are permitted provided that the following conditions
 are met:

   - Redistributions of source code must retain the above copyright
     notice, this list of conditions and the following disclaimer.

   - Redistributions in binary form must reproduce the above copyright
     notice, this list of conditions and the following disclaimer in the
     documentation and/or other materials provided with the distribution.

   - Neither the name of Oracle nor the names of its
     contributors may be used to endorse or promote products derived
     from this software without specific prior written permission.

 THIS SOFTWARE IS PROVIDED BY THE COPYRIGHT HOLDERS AND CONTRIBUTORS "AS
 IS" AND ANY EXPRESS OR IMPLIED WARRANTIES, INCLUDING, BUT NOT LIMITED TO,
 THE IMPLIED WARRANTIES OF MERCHANTABILITY AND FITNESS FOR A PARTICULAR
 PURPOSE ARE DISCLAIMED.  IN NO EVENT SHALL THE COPYRIGHT OWNER OR
 CONTRIBUTORS BE LIABLE FOR ANY DIRECT, INDIRECT, INCIDENTAL, SPECIAL,
 EXEMPLARY, OR CONSEQUENTIAL DAMAGES (INCLUDING, BUT NOT LIMITED TO,
 PROCUREMENT OF SUBSTITUTE GOODS OR SERVICES; LOSS OF USE, DATA, OR
 PROFITS; OR BUSINESS INTERRUPTION) HOWEVER CAUSED AND ON ANY THEORY OF
 LIABILITY, WHETHER IN CONTRACT, STRICT LIABILITY, OR TORT (INCLUDING
 NEGLIGENCE OR OTHERWISE) ARISING IN ANY WAY OUT OF THE USE OF THIS
 SOFTWARE, EVEN IF ADVISED OF THE POSSIBILITY OF SUCH DAMAGE.
-->
                <!--
  OS X is a trademark in the United States and other countries,
  exclusively licensed through Apple Inc.
-->
                <!--
 Copyright (c) 2007, 2013, Oracle and/or its affiliates. All rights reserved.

 Redistribution and use in source and binary forms, with or without
 modification, are permitted provided that the following conditions
 are met:

   - Redistributions of source code must retain the above copyright
     notice, this list of conditions and the following disclaimer.

   - Redistributions in binary form must reproduce the above copyright
     notice, this list of conditions and the following disclaimer in the
     documentation and/or other materials provided with the distribution.

   - Neither the name of Oracle nor the names of its
     contributors may be used to endorse or promote products derived
     from this software without specific prior written permission.

 THIS SOFTWARE IS PROVIDED BY THE COPYRIGHT HOLDERS AND CONTRIBUTORS "AS
 IS" AND ANY EXPRESS OR IMPLIED WARRANTIES, INCLUDING, BUT NOT LIMITED TO,
 THE IMPLIED WARRANTIES OF MERCHANTABILITY AND FITNESS FOR A PARTICULAR
 PURPOSE ARE DISCLAIMED.  IN NO EVENT SHALL THE COPYRIGHT OWNER OR
 CONTRIBUTORS BE LIABLE FOR ANY DIRECT, INDIRECT, INCIDENTAL, SPECIAL,
 EXEMPLARY, OR CONSEQUENTIAL DAMAGES (INCLUDING, BUT NOT LIMITED TO,
 PROCUREMENT OF SUBSTITUTE GOODS OR SERVICES; LOSS OF USE, DATA, OR
 PROFITS; OR BUSINESS INTERRUPTION) HOWEVER CAUSED AND ON ANY THEORY OF
 LIABILITY, WHETHER IN CONTRACT, STRICT LIABILITY, OR TORT (INCLUDING
 NEGLIGENCE OR OTHERWISE) ARISING IN ANY WAY OUT OF THE USE OF THIS
 SOFTWARE, EVEN IF ADVISED OF THE POSSIBILITY OF SUCH DAMAGE.
-->
                <!--
  UNIX is a registered trademark in the United States and other countries,
  exclusively licensed through X/Open Company, Ltd.
-->
                <!--
 Copyright (c) 2007, 2013, Oracle and/or its affiliates. All rights reserved.

 Redistribution and use in source and binary forms, with or without
 modification, are permitted provided that the following conditions
 are met:

   - Redistributions of source code must retain the above copyright
     notice, this list of conditions and the following disclaimer.

   - Redistributions in binary form must reproduce the above copyright
     notice, this list of conditions and the following disclaimer in the
     documentation and/or other materials provided with the distribution.

   - Neither the name of Oracle nor the names of its
     contributors may be used to endorse or promote products derived
     from this software without specific prior written permission.

 THIS SOFTWARE IS PROVIDED BY THE COPYRIGHT HOLDERS AND CONTRIBUTORS "AS
 IS" AND ANY EXPRESS OR IMPLIED WARRANTIES, INCLUDING, BUT NOT LIMITED TO,
 THE IMPLIED WARRANTIES OF MERCHANTABILITY AND FITNESS FOR A PARTICULAR
 PURPOSE ARE DISCLAIMED.  IN NO EVENT SHALL THE COPYRIGHT OWNER OR
 CONTRIBUTORS BE LIABLE FOR ANY DIRECT, INDIRECT, INCIDENTAL, SPECIAL,
 EXEMPLARY, OR CONSEQUENTIAL DAMAGES (INCLUDING, BUT NOT LIMITED TO,
 PROCUREMENT OF SUBSTITUTE GOODS OR SERVICES; LOSS OF USE, DATA, OR
 PROFITS; OR BUSINESS INTERRUPTION) HOWEVER CAUSED AND ON ANY THEORY OF
 LIABILITY, WHETHER IN CONTRACT, STRICT LIABILITY, OR TORT (INCLUDING
 NEGLIGENCE OR OTHERWISE) ARISING IN ANY WAY OUT OF THE USE OF THIS
 SOFTWARE, EVEN IF ADVISED OF THE POSSIBILITY OF SUCH DAMAGE.
-->
                <!--
 Copyright (c) 2007, Oracle and/or its affiliates. All rights reserved.

 Redistribution and use in source and binary forms, with or without
 modification, are permitted provided that the following conditions
 are met:

   - Redistributions of source code must retain the above copyright
     notice, this list of conditions and the following disclaimer.

   - Redistributions in binary form must reproduce the above copyright
     notice, this list of conditions and the following disclaimer in the
     documentation and/or other materials provided with the distribution.

   - Neither the name of Oracle nor the names of its
     contributors may be used to endorse or promote products derived
     from this software without specific prior written permission.

 THIS SOFTWARE IS PROVIDED BY THE COPYRIGHT HOLDERS AND CONTRIBUTORS "AS
 IS" AND ANY EXPRESS OR IMPLIED WARRANTIES, INCLUDING, BUT NOT LIMITED TO,
 THE IMPLIED WARRANTIES OF MERCHANTABILITY AND FITNESS FOR A PARTICULAR
 PURPOSE ARE DISCLAIMED.  IN NO EVENT SHALL THE COPYRIGHT OWNER OR
 CONTRIBUTORS BE LIABLE FOR ANY DIRECT, INDIRECT, INCIDENTAL, SPECIAL,
 EXEMPLARY, OR CONSEQUENTIAL DAMAGES (INCLUDING, BUT NOT LIMITED TO,
 PROCUREMENT OF SUBSTITUTE GOODS OR SERVICES; LOSS OF USE, DATA, OR
 PROFITS; OR BUSINESS INTERRUPTION) HOWEVER CAUSED AND ON ANY THEORY OF
 LIABILITY, WHETHER IN CONTRACT, STRICT LIABILITY, OR TORT (INCLUDING
 NEGLIGENCE OR OTHERWISE) ARISING IN ANY WAY OUT OF THE USE OF THIS
 SOFTWARE, EVEN IF ADVISED OF THE POSSIBILITY OF SUCH DAMAGE.
-->
                <!--
 Copyright (c) 2007, Oracle and/or its affiliates. All rights reserved.

 Redistribution and use in source and binary forms, with or without
 modification, are permitted provided that the following conditions
 are met:

   - Redistributions of source code must retain the above copyright
     notice, this list of conditions and the following disclaimer.

   - Redistributions in binary form must reproduce the above copyright
     notice, this list of conditions and the following disclaimer in the
     documentation and/or other materials provided with the distribution.

   - Neither the name of Oracle nor the names of its
     contributors may be used to endorse or promote products derived
     from this software without specific prior written permission.

 THIS SOFTWARE IS PROVIDED BY THE COPYRIGHT HOLDERS AND CONTRIBUTORS "AS
 IS" AND ANY EXPRESS OR IMPLIED WARRANTIES, INCLUDING, BUT NOT LIMITED TO,
 THE IMPLIED WARRANTIES OF MERCHANTABILITY AND FITNESS FOR A PARTICULAR
 PURPOSE ARE DISCLAIMED.  IN NO EVENT SHALL THE COPYRIGHT OWNER OR
 CONTRIBUTORS BE LIABLE FOR ANY DIRECT, INDIRECT, INCIDENTAL, SPECIAL,
 EXEMPLARY, OR CONSEQUENTIAL DAMAGES (INCLUDING, BUT NOT LIMITED TO,
 PROCUREMENT OF SUBSTITUTE GOODS OR SERVICES; LOSS OF USE, DATA, OR
 PROFITS; OR BUSINESS INTERRUPTION) HOWEVER CAUSED AND ON ANY THEORY OF
 LIABILITY, WHETHER IN CONTRACT, STRICT LIABILITY, OR TORT (INCLUDING
 NEGLIGENCE OR OTHERWISE) ARISING IN ANY WAY OUT OF THE USE OF THIS
 SOFTWARE, EVEN IF ADVISED OF THE POSSIBILITY OF SUCH DAMAGE.
-->
                <source-folder>
                    <label>Tests</label>
                    <location>${root}/test</location>
                    <includes>${jtreg.tests}</includes>
                </source-folder>
                <source-folder>
                    <label>JDK</label>
                    <location>.</location>
                    <encoding>US-ASCII</encoding>
                </source-folder>
>>>>>>> f0c33a8b
            </folders>
            <ide-actions>
                <action name="build">
                    <target>build</target>
                </action>
                <action name="rebuild">
                    <target>clean</target>
                    <target>build</target>
                </action>
                <action name="clean">
                    <target>clean</target>
                </action>
                <!--
                <action name="javadoc">
                    <target>javadoc-nb</target>
                </action>
                -->
            </ide-actions>
            <view>
                <items>
<<<<<<< HEAD
                    &share-view;
                    &macosx-view;
                    &unix-view;
                    &windows-view;
                    &jtreg-view;
                    &file-view;
=======
                    <!--
 Copyright (c) 2007, 2011, Oracle and/or its affiliates. All rights reserved.

 Redistribution and use in source and binary forms, with or without
 modification, are permitted provided that the following conditions
 are met:

   - Redistributions of source code must retain the above copyright
     notice, this list of conditions and the following disclaimer.

   - Redistributions in binary form must reproduce the above copyright
     notice, this list of conditions and the following disclaimer in the
     documentation and/or other materials provided with the distribution.

   - Neither the name of Oracle nor the names of its
     contributors may be used to endorse or promote products derived
     from this software without specific prior written permission.

 THIS SOFTWARE IS PROVIDED BY THE COPYRIGHT HOLDERS AND CONTRIBUTORS "AS
 IS" AND ANY EXPRESS OR IMPLIED WARRANTIES, INCLUDING, BUT NOT LIMITED TO,
 THE IMPLIED WARRANTIES OF MERCHANTABILITY AND FITNESS FOR A PARTICULAR
 PURPOSE ARE DISCLAIMED.  IN NO EVENT SHALL THE COPYRIGHT OWNER OR
 CONTRIBUTORS BE LIABLE FOR ANY DIRECT, INDIRECT, INCIDENTAL, SPECIAL,
 EXEMPLARY, OR CONSEQUENTIAL DAMAGES (INCLUDING, BUT NOT LIMITED TO,
 PROCUREMENT OF SUBSTITUTE GOODS OR SERVICES; LOSS OF USE, DATA, OR
 PROFITS; OR BUSINESS INTERRUPTION) HOWEVER CAUSED AND ON ANY THEORY OF
 LIABILITY, WHETHER IN CONTRACT, STRICT LIABILITY, OR TORT (INCLUDING
 NEGLIGENCE OR OTHERWISE) ARISING IN ANY WAY OUT OF THE USE OF THIS
 SOFTWARE, EVEN IF ADVISED OF THE POSSIBILITY OF SUCH DAMAGE.
-->
                    <source-folder style="tree">
                        <label>Sources for All Platforms</label>
                        <location>${root}/src/share/classes</location>
                        <includes>${includes}</includes>
                        <excludes>${excludes}</excludes>
                    </source-folder>
                    <!--
 Copyright (c) 2007, 2013, Oracle and/or its affiliates. All rights reserved.

 Redistribution and use in source and binary forms, with or without
 modification, are permitted provided that the following conditions
 are met:

   - Redistributions of source code must retain the above copyright
     notice, this list of conditions and the following disclaimer.

   - Redistributions in binary form must reproduce the above copyright
     notice, this list of conditions and the following disclaimer in the
     documentation and/or other materials provided with the distribution.

   - Neither the name of Oracle nor the names of its
     contributors may be used to endorse or promote products derived
     from this software without specific prior written permission.

 THIS SOFTWARE IS PROVIDED BY THE COPYRIGHT HOLDERS AND CONTRIBUTORS "AS
 IS" AND ANY EXPRESS OR IMPLIED WARRANTIES, INCLUDING, BUT NOT LIMITED TO,
 THE IMPLIED WARRANTIES OF MERCHANTABILITY AND FITNESS FOR A PARTICULAR
 PURPOSE ARE DISCLAIMED.  IN NO EVENT SHALL THE COPYRIGHT OWNER OR
 CONTRIBUTORS BE LIABLE FOR ANY DIRECT, INDIRECT, INCIDENTAL, SPECIAL,
 EXEMPLARY, OR CONSEQUENTIAL DAMAGES (INCLUDING, BUT NOT LIMITED TO,
 PROCUREMENT OF SUBSTITUTE GOODS OR SERVICES; LOSS OF USE, DATA, OR
 PROFITS; OR BUSINESS INTERRUPTION) HOWEVER CAUSED AND ON ANY THEORY OF
 LIABILITY, WHETHER IN CONTRACT, STRICT LIABILITY, OR TORT (INCLUDING
 NEGLIGENCE OR OTHERWISE) ARISING IN ANY WAY OUT OF THE USE OF THIS
 SOFTWARE, EVEN IF ADVISED OF THE POSSIBILITY OF SUCH DAMAGE.
-->
                    <!--
  OS X is a trademark in the United States and other countries,
  exclusively licensed through Apple Inc.
-->
                    <source-folder style="tree">
                        <label>Sources for OS X™ Platform</label>
                        <location>${root}/src/macosx/classes</location>
                        <includes>${includes}</includes>
                        <excludes>${excludes}</excludes>
                    </source-folder>
                    <!--
 Copyright (c) 2007, 2011, Oracle and/or its affiliates. All rights reserved.

 Redistribution and use in source and binary forms, with or without
 modification, are permitted provided that the following conditions
 are met:

   - Redistributions of source code must retain the above copyright
     notice, this list of conditions and the following disclaimer.

   - Redistributions in binary form must reproduce the above copyright
     notice, this list of conditions and the following disclaimer in the
     documentation and/or other materials provided with the distribution.

   - Neither the name of Oracle nor the names of its
     contributors may be used to endorse or promote products derived
     from this software without specific prior written permission.

 THIS SOFTWARE IS PROVIDED BY THE COPYRIGHT HOLDERS AND CONTRIBUTORS "AS
 IS" AND ANY EXPRESS OR IMPLIED WARRANTIES, INCLUDING, BUT NOT LIMITED TO,
 THE IMPLIED WARRANTIES OF MERCHANTABILITY AND FITNESS FOR A PARTICULAR
 PURPOSE ARE DISCLAIMED.  IN NO EVENT SHALL THE COPYRIGHT OWNER OR
 CONTRIBUTORS BE LIABLE FOR ANY DIRECT, INDIRECT, INCIDENTAL, SPECIAL,
 EXEMPLARY, OR CONSEQUENTIAL DAMAGES (INCLUDING, BUT NOT LIMITED TO,
 PROCUREMENT OF SUBSTITUTE GOODS OR SERVICES; LOSS OF USE, DATA, OR
 PROFITS; OR BUSINESS INTERRUPTION) HOWEVER CAUSED AND ON ANY THEORY OF
 LIABILITY, WHETHER IN CONTRACT, STRICT LIABILITY, OR TORT (INCLUDING
 NEGLIGENCE OR OTHERWISE) ARISING IN ANY WAY OUT OF THE USE OF THIS
 SOFTWARE, EVEN IF ADVISED OF THE POSSIBILITY OF SUCH DAMAGE.
-->
                    <!--
  UNIX is a registered trademark in the United States and other countries,
  exclusively licensed through X/Open Company, Ltd.
-->
                    <source-folder style="tree">
                        <label>Sources for Unix® Platform</label>
                        <location>${root}/src/solaris/classes</location>
                        <includes>${includes}</includes>
                        <excludes>${excludes}</excludes>
                    </source-folder>
                    <!--
 Copyright (c) 2007, 2011, Oracle and/or its affiliates. All rights reserved.

 Redistribution and use in source and binary forms, with or without
 modification, are permitted provided that the following conditions
 are met:

   - Redistributions of source code must retain the above copyright
     notice, this list of conditions and the following disclaimer.

   - Redistributions in binary form must reproduce the above copyright
     notice, this list of conditions and the following disclaimer in the
     documentation and/or other materials provided with the distribution.

   - Neither the name of Oracle nor the names of its
     contributors may be used to endorse or promote products derived
     from this software without specific prior written permission.

 THIS SOFTWARE IS PROVIDED BY THE COPYRIGHT HOLDERS AND CONTRIBUTORS "AS
 IS" AND ANY EXPRESS OR IMPLIED WARRANTIES, INCLUDING, BUT NOT LIMITED TO,
 THE IMPLIED WARRANTIES OF MERCHANTABILITY AND FITNESS FOR A PARTICULAR
 PURPOSE ARE DISCLAIMED.  IN NO EVENT SHALL THE COPYRIGHT OWNER OR
 CONTRIBUTORS BE LIABLE FOR ANY DIRECT, INDIRECT, INCIDENTAL, SPECIAL,
 EXEMPLARY, OR CONSEQUENTIAL DAMAGES (INCLUDING, BUT NOT LIMITED TO,
 PROCUREMENT OF SUBSTITUTE GOODS OR SERVICES; LOSS OF USE, DATA, OR
 PROFITS; OR BUSINESS INTERRUPTION) HOWEVER CAUSED AND ON ANY THEORY OF
 LIABILITY, WHETHER IN CONTRACT, STRICT LIABILITY, OR TORT (INCLUDING
 NEGLIGENCE OR OTHERWISE) ARISING IN ANY WAY OUT OF THE USE OF THIS
 SOFTWARE, EVEN IF ADVISED OF THE POSSIBILITY OF SUCH DAMAGE.
-->
                    <source-folder style="tree">
                        <label>Sources for Windows Platform</label>
                        <location>${root}/src/windows/classes</location>
                        <includes>${includes}</includes>
                        <excludes>${excludes}</excludes>
                    </source-folder>
                    <!--
 Copyright (c) 2007, 2013, Oracle and/or its affiliates. All rights reserved.

 Redistribution and use in source and binary forms, with or without
 modification, are permitted provided that the following conditions
 are met:

   - Redistributions of source code must retain the above copyright
     notice, this list of conditions and the following disclaimer.

   - Redistributions in binary form must reproduce the above copyright
     notice, this list of conditions and the following disclaimer in the
     documentation and/or other materials provided with the distribution.

   - Neither the name of Oracle nor the names of its
     contributors may be used to endorse or promote products derived
     from this software without specific prior written permission.

 THIS SOFTWARE IS PROVIDED BY THE COPYRIGHT HOLDERS AND CONTRIBUTORS "AS
 IS" AND ANY EXPRESS OR IMPLIED WARRANTIES, INCLUDING, BUT NOT LIMITED TO,
 THE IMPLIED WARRANTIES OF MERCHANTABILITY AND FITNESS FOR A PARTICULAR
 PURPOSE ARE DISCLAIMED.  IN NO EVENT SHALL THE COPYRIGHT OWNER OR
 CONTRIBUTORS BE LIABLE FOR ANY DIRECT, INDIRECT, INCIDENTAL, SPECIAL,
 EXEMPLARY, OR CONSEQUENTIAL DAMAGES (INCLUDING, BUT NOT LIMITED TO,
 PROCUREMENT OF SUBSTITUTE GOODS OR SERVICES; LOSS OF USE, DATA, OR
 PROFITS; OR BUSINESS INTERRUPTION) HOWEVER CAUSED AND ON ANY THEORY OF
 LIABILITY, WHETHER IN CONTRACT, STRICT LIABILITY, OR TORT (INCLUDING
 NEGLIGENCE OR OTHERWISE) ARISING IN ANY WAY OUT OF THE USE OF THIS
 SOFTWARE, EVEN IF ADVISED OF THE POSSIBILITY OF SUCH DAMAGE.
-->
                    <source-folder style="tree">
                        <!-- hierarchy in test/ dir isn't packages -->
                        <label>Tests</label>
                        <location>${root}/test</location>
                        <includes>${jtreg.tests}</includes>
                    </source-folder>
                    <!--
 Copyright (c) 2007, Oracle and/or its affiliates. All rights reserved.

 Redistribution and use in source and binary forms, with or without
 modification, are permitted provided that the following conditions
 are met:

   - Redistributions of source code must retain the above copyright
     notice, this list of conditions and the following disclaimer.

   - Redistributions in binary form must reproduce the above copyright
     notice, this list of conditions and the following disclaimer in the
     documentation and/or other materials provided with the distribution.

   - Neither the name of Oracle nor the names of its
     contributors may be used to endorse or promote products derived
     from this software without specific prior written permission.

 THIS SOFTWARE IS PROVIDED BY THE COPYRIGHT HOLDERS AND CONTRIBUTORS "AS
 IS" AND ANY EXPRESS OR IMPLIED WARRANTIES, INCLUDING, BUT NOT LIMITED TO,
 THE IMPLIED WARRANTIES OF MERCHANTABILITY AND FITNESS FOR A PARTICULAR
 PURPOSE ARE DISCLAIMED.  IN NO EVENT SHALL THE COPYRIGHT OWNER OR
 CONTRIBUTORS BE LIABLE FOR ANY DIRECT, INDIRECT, INCIDENTAL, SPECIAL,
 EXEMPLARY, OR CONSEQUENTIAL DAMAGES (INCLUDING, BUT NOT LIMITED TO,
 PROCUREMENT OF SUBSTITUTE GOODS OR SERVICES; LOSS OF USE, DATA, OR
 PROFITS; OR BUSINESS INTERRUPTION) HOWEVER CAUSED AND ON ANY THEORY OF
 LIABILITY, WHETHER IN CONTRACT, STRICT LIABILITY, OR TORT (INCLUDING
 NEGLIGENCE OR OTHERWISE) ARISING IN ANY WAY OUT OF THE USE OF THIS
 SOFTWARE, EVEN IF ADVISED OF THE POSSIBILITY OF SUCH DAMAGE.
-->
                    <source-file>
                        <location>README.html</location>
                    </source-file>
                    <source-file>
                        <location>README</location>
                    </source-file>
                    <source-file>
                        <location>build.properties</location>
                    </source-file>
                    <source-file>
                        <location>build.xml</location>
                    </source-file>
>>>>>>> f0c33a8b
                </items>
                <context-menu>
                    <ide-action name="build"/>
                    <ide-action name="rebuild"/>
                    <ide-action name="clean"/>
                    <!--
                    <ide-action name="javadoc"/>
                    -->
                </context-menu>
            </view>
            <subprojects/>
        </general-data>
        <java-data xmlns="http://www.netbeans.org/ns/freeform-project-java/4">
            <compilation-unit>
                <package-root>${root}/test</package-root>
                <unit-tests/>
                <classpath mode="compile">${jtreg.home}/lib/testng.jar</classpath>
                <source-level>1.8</source-level>
            </compilation-unit>
        </java-data>
    </configuration>
</project><|MERGE_RESOLUTION|>--- conflicted
+++ resolved
@@ -29,7 +29,6 @@
  NEGLIGENCE OR OTHERWISE) ARISING IN ANY WAY OUT OF THE USE OF THIS
  SOFTWARE, EVEN IF ADVISED OF THE POSSIBILITY OF SUCH DAMAGE.
 -->
-<<<<<<< HEAD
 
 <!DOCTYPE project [
     <!ENTITY properties SYSTEM "../../common/properties.ent">
@@ -49,8 +48,6 @@
     <!ENTITY standard-actions SYSTEM "../../common/standard-actions.ent">
     <!ENTITY java-data-native SYSTEM "../../common/java-data-native.ent">
 ]>
-=======
->>>>>>> f0c33a8b
 <project xmlns="http://www.netbeans.org/ns/project/1">
     <type>org.netbeans.modules.ant.freeform</type>
     <configuration>
@@ -137,213 +134,12 @@
                 <property name="jtreg.tests">**</property>
             </properties>
             <folders>
-<<<<<<< HEAD
                 &share-sources;
                 &macosx-sources;
                 &unix-sources;
                 &windows-sources;
                 &build-folder;
 		&jtreg-sources;
-=======
-                <!--
- Copyright (c) 2007, 2013, Oracle and/or its affiliates. All rights reserved.
-
- Redistribution and use in source and binary forms, with or without
- modification, are permitted provided that the following conditions
- are met:
-
-   - Redistributions of source code must retain the above copyright
-     notice, this list of conditions and the following disclaimer.
-
-   - Redistributions in binary form must reproduce the above copyright
-     notice, this list of conditions and the following disclaimer in the
-     documentation and/or other materials provided with the distribution.
-
-   - Neither the name of Oracle nor the names of its
-     contributors may be used to endorse or promote products derived
-     from this software without specific prior written permission.
-
- THIS SOFTWARE IS PROVIDED BY THE COPYRIGHT HOLDERS AND CONTRIBUTORS "AS
- IS" AND ANY EXPRESS OR IMPLIED WARRANTIES, INCLUDING, BUT NOT LIMITED TO,
- THE IMPLIED WARRANTIES OF MERCHANTABILITY AND FITNESS FOR A PARTICULAR
- PURPOSE ARE DISCLAIMED.  IN NO EVENT SHALL THE COPYRIGHT OWNER OR
- CONTRIBUTORS BE LIABLE FOR ANY DIRECT, INDIRECT, INCIDENTAL, SPECIAL,
- EXEMPLARY, OR CONSEQUENTIAL DAMAGES (INCLUDING, BUT NOT LIMITED TO,
- PROCUREMENT OF SUBSTITUTE GOODS OR SERVICES; LOSS OF USE, DATA, OR
- PROFITS; OR BUSINESS INTERRUPTION) HOWEVER CAUSED AND ON ANY THEORY OF
- LIABILITY, WHETHER IN CONTRACT, STRICT LIABILITY, OR TORT (INCLUDING
- NEGLIGENCE OR OTHERWISE) ARISING IN ANY WAY OUT OF THE USE OF THIS
- SOFTWARE, EVEN IF ADVISED OF THE POSSIBILITY OF SUCH DAMAGE.
--->
-                <!--
- Copyright (c) 2007, 2013, Oracle and/or its affiliates. All rights reserved.
-
- Redistribution and use in source and binary forms, with or without
- modification, are permitted provided that the following conditions
- are met:
-
-   - Redistributions of source code must retain the above copyright
-     notice, this list of conditions and the following disclaimer.
-
-   - Redistributions in binary form must reproduce the above copyright
-     notice, this list of conditions and the following disclaimer in the
-     documentation and/or other materials provided with the distribution.
-
-   - Neither the name of Oracle nor the names of its
-     contributors may be used to endorse or promote products derived
-     from this software without specific prior written permission.
-
- THIS SOFTWARE IS PROVIDED BY THE COPYRIGHT HOLDERS AND CONTRIBUTORS "AS
- IS" AND ANY EXPRESS OR IMPLIED WARRANTIES, INCLUDING, BUT NOT LIMITED TO,
- THE IMPLIED WARRANTIES OF MERCHANTABILITY AND FITNESS FOR A PARTICULAR
- PURPOSE ARE DISCLAIMED.  IN NO EVENT SHALL THE COPYRIGHT OWNER OR
- CONTRIBUTORS BE LIABLE FOR ANY DIRECT, INDIRECT, INCIDENTAL, SPECIAL,
- EXEMPLARY, OR CONSEQUENTIAL DAMAGES (INCLUDING, BUT NOT LIMITED TO,
- PROCUREMENT OF SUBSTITUTE GOODS OR SERVICES; LOSS OF USE, DATA, OR
- PROFITS; OR BUSINESS INTERRUPTION) HOWEVER CAUSED AND ON ANY THEORY OF
- LIABILITY, WHETHER IN CONTRACT, STRICT LIABILITY, OR TORT (INCLUDING
- NEGLIGENCE OR OTHERWISE) ARISING IN ANY WAY OUT OF THE USE OF THIS
- SOFTWARE, EVEN IF ADVISED OF THE POSSIBILITY OF SUCH DAMAGE.
--->
-                <!--
-  OS X is a trademark in the United States and other countries,
-  exclusively licensed through Apple Inc.
--->
-                <!--
- Copyright (c) 2007, 2013, Oracle and/or its affiliates. All rights reserved.
-
- Redistribution and use in source and binary forms, with or without
- modification, are permitted provided that the following conditions
- are met:
-
-   - Redistributions of source code must retain the above copyright
-     notice, this list of conditions and the following disclaimer.
-
-   - Redistributions in binary form must reproduce the above copyright
-     notice, this list of conditions and the following disclaimer in the
-     documentation and/or other materials provided with the distribution.
-
-   - Neither the name of Oracle nor the names of its
-     contributors may be used to endorse or promote products derived
-     from this software without specific prior written permission.
-
- THIS SOFTWARE IS PROVIDED BY THE COPYRIGHT HOLDERS AND CONTRIBUTORS "AS
- IS" AND ANY EXPRESS OR IMPLIED WARRANTIES, INCLUDING, BUT NOT LIMITED TO,
- THE IMPLIED WARRANTIES OF MERCHANTABILITY AND FITNESS FOR A PARTICULAR
- PURPOSE ARE DISCLAIMED.  IN NO EVENT SHALL THE COPYRIGHT OWNER OR
- CONTRIBUTORS BE LIABLE FOR ANY DIRECT, INDIRECT, INCIDENTAL, SPECIAL,
- EXEMPLARY, OR CONSEQUENTIAL DAMAGES (INCLUDING, BUT NOT LIMITED TO,
- PROCUREMENT OF SUBSTITUTE GOODS OR SERVICES; LOSS OF USE, DATA, OR
- PROFITS; OR BUSINESS INTERRUPTION) HOWEVER CAUSED AND ON ANY THEORY OF
- LIABILITY, WHETHER IN CONTRACT, STRICT LIABILITY, OR TORT (INCLUDING
- NEGLIGENCE OR OTHERWISE) ARISING IN ANY WAY OUT OF THE USE OF THIS
- SOFTWARE, EVEN IF ADVISED OF THE POSSIBILITY OF SUCH DAMAGE.
--->
-                <!--
-  UNIX is a registered trademark in the United States and other countries,
-  exclusively licensed through X/Open Company, Ltd.
--->
-                <!--
- Copyright (c) 2007, 2013, Oracle and/or its affiliates. All rights reserved.
-
- Redistribution and use in source and binary forms, with or without
- modification, are permitted provided that the following conditions
- are met:
-
-   - Redistributions of source code must retain the above copyright
-     notice, this list of conditions and the following disclaimer.
-
-   - Redistributions in binary form must reproduce the above copyright
-     notice, this list of conditions and the following disclaimer in the
-     documentation and/or other materials provided with the distribution.
-
-   - Neither the name of Oracle nor the names of its
-     contributors may be used to endorse or promote products derived
-     from this software without specific prior written permission.
-
- THIS SOFTWARE IS PROVIDED BY THE COPYRIGHT HOLDERS AND CONTRIBUTORS "AS
- IS" AND ANY EXPRESS OR IMPLIED WARRANTIES, INCLUDING, BUT NOT LIMITED TO,
- THE IMPLIED WARRANTIES OF MERCHANTABILITY AND FITNESS FOR A PARTICULAR
- PURPOSE ARE DISCLAIMED.  IN NO EVENT SHALL THE COPYRIGHT OWNER OR
- CONTRIBUTORS BE LIABLE FOR ANY DIRECT, INDIRECT, INCIDENTAL, SPECIAL,
- EXEMPLARY, OR CONSEQUENTIAL DAMAGES (INCLUDING, BUT NOT LIMITED TO,
- PROCUREMENT OF SUBSTITUTE GOODS OR SERVICES; LOSS OF USE, DATA, OR
- PROFITS; OR BUSINESS INTERRUPTION) HOWEVER CAUSED AND ON ANY THEORY OF
- LIABILITY, WHETHER IN CONTRACT, STRICT LIABILITY, OR TORT (INCLUDING
- NEGLIGENCE OR OTHERWISE) ARISING IN ANY WAY OUT OF THE USE OF THIS
- SOFTWARE, EVEN IF ADVISED OF THE POSSIBILITY OF SUCH DAMAGE.
--->
-                <!--
- Copyright (c) 2007, Oracle and/or its affiliates. All rights reserved.
-
- Redistribution and use in source and binary forms, with or without
- modification, are permitted provided that the following conditions
- are met:
-
-   - Redistributions of source code must retain the above copyright
-     notice, this list of conditions and the following disclaimer.
-
-   - Redistributions in binary form must reproduce the above copyright
-     notice, this list of conditions and the following disclaimer in the
-     documentation and/or other materials provided with the distribution.
-
-   - Neither the name of Oracle nor the names of its
-     contributors may be used to endorse or promote products derived
-     from this software without specific prior written permission.
-
- THIS SOFTWARE IS PROVIDED BY THE COPYRIGHT HOLDERS AND CONTRIBUTORS "AS
- IS" AND ANY EXPRESS OR IMPLIED WARRANTIES, INCLUDING, BUT NOT LIMITED TO,
- THE IMPLIED WARRANTIES OF MERCHANTABILITY AND FITNESS FOR A PARTICULAR
- PURPOSE ARE DISCLAIMED.  IN NO EVENT SHALL THE COPYRIGHT OWNER OR
- CONTRIBUTORS BE LIABLE FOR ANY DIRECT, INDIRECT, INCIDENTAL, SPECIAL,
- EXEMPLARY, OR CONSEQUENTIAL DAMAGES (INCLUDING, BUT NOT LIMITED TO,
- PROCUREMENT OF SUBSTITUTE GOODS OR SERVICES; LOSS OF USE, DATA, OR
- PROFITS; OR BUSINESS INTERRUPTION) HOWEVER CAUSED AND ON ANY THEORY OF
- LIABILITY, WHETHER IN CONTRACT, STRICT LIABILITY, OR TORT (INCLUDING
- NEGLIGENCE OR OTHERWISE) ARISING IN ANY WAY OUT OF THE USE OF THIS
- SOFTWARE, EVEN IF ADVISED OF THE POSSIBILITY OF SUCH DAMAGE.
--->
-                <!--
- Copyright (c) 2007, Oracle and/or its affiliates. All rights reserved.
-
- Redistribution and use in source and binary forms, with or without
- modification, are permitted provided that the following conditions
- are met:
-
-   - Redistributions of source code must retain the above copyright
-     notice, this list of conditions and the following disclaimer.
-
-   - Redistributions in binary form must reproduce the above copyright
-     notice, this list of conditions and the following disclaimer in the
-     documentation and/or other materials provided with the distribution.
-
-   - Neither the name of Oracle nor the names of its
-     contributors may be used to endorse or promote products derived
-     from this software without specific prior written permission.
-
- THIS SOFTWARE IS PROVIDED BY THE COPYRIGHT HOLDERS AND CONTRIBUTORS "AS
- IS" AND ANY EXPRESS OR IMPLIED WARRANTIES, INCLUDING, BUT NOT LIMITED TO,
- THE IMPLIED WARRANTIES OF MERCHANTABILITY AND FITNESS FOR A PARTICULAR
- PURPOSE ARE DISCLAIMED.  IN NO EVENT SHALL THE COPYRIGHT OWNER OR
- CONTRIBUTORS BE LIABLE FOR ANY DIRECT, INDIRECT, INCIDENTAL, SPECIAL,
- EXEMPLARY, OR CONSEQUENTIAL DAMAGES (INCLUDING, BUT NOT LIMITED TO,
- PROCUREMENT OF SUBSTITUTE GOODS OR SERVICES; LOSS OF USE, DATA, OR
- PROFITS; OR BUSINESS INTERRUPTION) HOWEVER CAUSED AND ON ANY THEORY OF
- LIABILITY, WHETHER IN CONTRACT, STRICT LIABILITY, OR TORT (INCLUDING
- NEGLIGENCE OR OTHERWISE) ARISING IN ANY WAY OUT OF THE USE OF THIS
- SOFTWARE, EVEN IF ADVISED OF THE POSSIBILITY OF SUCH DAMAGE.
--->
-                <source-folder>
-                    <label>Tests</label>
-                    <location>${root}/test</location>
-                    <includes>${jtreg.tests}</includes>
-                </source-folder>
-                <source-folder>
-                    <label>JDK</label>
-                    <location>.</location>
-                    <encoding>US-ASCII</encoding>
-                </source-folder>
->>>>>>> f0c33a8b
             </folders>
             <ide-actions>
                 <action name="build">
@@ -364,245 +160,12 @@
             </ide-actions>
             <view>
                 <items>
-<<<<<<< HEAD
                     &share-view;
                     &macosx-view;
                     &unix-view;
                     &windows-view;
                     &jtreg-view;
                     &file-view;
-=======
-                    <!--
- Copyright (c) 2007, 2011, Oracle and/or its affiliates. All rights reserved.
-
- Redistribution and use in source and binary forms, with or without
- modification, are permitted provided that the following conditions
- are met:
-
-   - Redistributions of source code must retain the above copyright
-     notice, this list of conditions and the following disclaimer.
-
-   - Redistributions in binary form must reproduce the above copyright
-     notice, this list of conditions and the following disclaimer in the
-     documentation and/or other materials provided with the distribution.
-
-   - Neither the name of Oracle nor the names of its
-     contributors may be used to endorse or promote products derived
-     from this software without specific prior written permission.
-
- THIS SOFTWARE IS PROVIDED BY THE COPYRIGHT HOLDERS AND CONTRIBUTORS "AS
- IS" AND ANY EXPRESS OR IMPLIED WARRANTIES, INCLUDING, BUT NOT LIMITED TO,
- THE IMPLIED WARRANTIES OF MERCHANTABILITY AND FITNESS FOR A PARTICULAR
- PURPOSE ARE DISCLAIMED.  IN NO EVENT SHALL THE COPYRIGHT OWNER OR
- CONTRIBUTORS BE LIABLE FOR ANY DIRECT, INDIRECT, INCIDENTAL, SPECIAL,
- EXEMPLARY, OR CONSEQUENTIAL DAMAGES (INCLUDING, BUT NOT LIMITED TO,
- PROCUREMENT OF SUBSTITUTE GOODS OR SERVICES; LOSS OF USE, DATA, OR
- PROFITS; OR BUSINESS INTERRUPTION) HOWEVER CAUSED AND ON ANY THEORY OF
- LIABILITY, WHETHER IN CONTRACT, STRICT LIABILITY, OR TORT (INCLUDING
- NEGLIGENCE OR OTHERWISE) ARISING IN ANY WAY OUT OF THE USE OF THIS
- SOFTWARE, EVEN IF ADVISED OF THE POSSIBILITY OF SUCH DAMAGE.
--->
-                    <source-folder style="tree">
-                        <label>Sources for All Platforms</label>
-                        <location>${root}/src/share/classes</location>
-                        <includes>${includes}</includes>
-                        <excludes>${excludes}</excludes>
-                    </source-folder>
-                    <!--
- Copyright (c) 2007, 2013, Oracle and/or its affiliates. All rights reserved.
-
- Redistribution and use in source and binary forms, with or without
- modification, are permitted provided that the following conditions
- are met:
-
-   - Redistributions of source code must retain the above copyright
-     notice, this list of conditions and the following disclaimer.
-
-   - Redistributions in binary form must reproduce the above copyright
-     notice, this list of conditions and the following disclaimer in the
-     documentation and/or other materials provided with the distribution.
-
-   - Neither the name of Oracle nor the names of its
-     contributors may be used to endorse or promote products derived
-     from this software without specific prior written permission.
-
- THIS SOFTWARE IS PROVIDED BY THE COPYRIGHT HOLDERS AND CONTRIBUTORS "AS
- IS" AND ANY EXPRESS OR IMPLIED WARRANTIES, INCLUDING, BUT NOT LIMITED TO,
- THE IMPLIED WARRANTIES OF MERCHANTABILITY AND FITNESS FOR A PARTICULAR
- PURPOSE ARE DISCLAIMED.  IN NO EVENT SHALL THE COPYRIGHT OWNER OR
- CONTRIBUTORS BE LIABLE FOR ANY DIRECT, INDIRECT, INCIDENTAL, SPECIAL,
- EXEMPLARY, OR CONSEQUENTIAL DAMAGES (INCLUDING, BUT NOT LIMITED TO,
- PROCUREMENT OF SUBSTITUTE GOODS OR SERVICES; LOSS OF USE, DATA, OR
- PROFITS; OR BUSINESS INTERRUPTION) HOWEVER CAUSED AND ON ANY THEORY OF
- LIABILITY, WHETHER IN CONTRACT, STRICT LIABILITY, OR TORT (INCLUDING
- NEGLIGENCE OR OTHERWISE) ARISING IN ANY WAY OUT OF THE USE OF THIS
- SOFTWARE, EVEN IF ADVISED OF THE POSSIBILITY OF SUCH DAMAGE.
--->
-                    <!--
-  OS X is a trademark in the United States and other countries,
-  exclusively licensed through Apple Inc.
--->
-                    <source-folder style="tree">
-                        <label>Sources for OS X™ Platform</label>
-                        <location>${root}/src/macosx/classes</location>
-                        <includes>${includes}</includes>
-                        <excludes>${excludes}</excludes>
-                    </source-folder>
-                    <!--
- Copyright (c) 2007, 2011, Oracle and/or its affiliates. All rights reserved.
-
- Redistribution and use in source and binary forms, with or without
- modification, are permitted provided that the following conditions
- are met:
-
-   - Redistributions of source code must retain the above copyright
-     notice, this list of conditions and the following disclaimer.
-
-   - Redistributions in binary form must reproduce the above copyright
-     notice, this list of conditions and the following disclaimer in the
-     documentation and/or other materials provided with the distribution.
-
-   - Neither the name of Oracle nor the names of its
-     contributors may be used to endorse or promote products derived
-     from this software without specific prior written permission.
-
- THIS SOFTWARE IS PROVIDED BY THE COPYRIGHT HOLDERS AND CONTRIBUTORS "AS
- IS" AND ANY EXPRESS OR IMPLIED WARRANTIES, INCLUDING, BUT NOT LIMITED TO,
- THE IMPLIED WARRANTIES OF MERCHANTABILITY AND FITNESS FOR A PARTICULAR
- PURPOSE ARE DISCLAIMED.  IN NO EVENT SHALL THE COPYRIGHT OWNER OR
- CONTRIBUTORS BE LIABLE FOR ANY DIRECT, INDIRECT, INCIDENTAL, SPECIAL,
- EXEMPLARY, OR CONSEQUENTIAL DAMAGES (INCLUDING, BUT NOT LIMITED TO,
- PROCUREMENT OF SUBSTITUTE GOODS OR SERVICES; LOSS OF USE, DATA, OR
- PROFITS; OR BUSINESS INTERRUPTION) HOWEVER CAUSED AND ON ANY THEORY OF
- LIABILITY, WHETHER IN CONTRACT, STRICT LIABILITY, OR TORT (INCLUDING
- NEGLIGENCE OR OTHERWISE) ARISING IN ANY WAY OUT OF THE USE OF THIS
- SOFTWARE, EVEN IF ADVISED OF THE POSSIBILITY OF SUCH DAMAGE.
--->
-                    <!--
-  UNIX is a registered trademark in the United States and other countries,
-  exclusively licensed through X/Open Company, Ltd.
--->
-                    <source-folder style="tree">
-                        <label>Sources for Unix® Platform</label>
-                        <location>${root}/src/solaris/classes</location>
-                        <includes>${includes}</includes>
-                        <excludes>${excludes}</excludes>
-                    </source-folder>
-                    <!--
- Copyright (c) 2007, 2011, Oracle and/or its affiliates. All rights reserved.
-
- Redistribution and use in source and binary forms, with or without
- modification, are permitted provided that the following conditions
- are met:
-
-   - Redistributions of source code must retain the above copyright
-     notice, this list of conditions and the following disclaimer.
-
-   - Redistributions in binary form must reproduce the above copyright
-     notice, this list of conditions and the following disclaimer in the
-     documentation and/or other materials provided with the distribution.
-
-   - Neither the name of Oracle nor the names of its
-     contributors may be used to endorse or promote products derived
-     from this software without specific prior written permission.
-
- THIS SOFTWARE IS PROVIDED BY THE COPYRIGHT HOLDERS AND CONTRIBUTORS "AS
- IS" AND ANY EXPRESS OR IMPLIED WARRANTIES, INCLUDING, BUT NOT LIMITED TO,
- THE IMPLIED WARRANTIES OF MERCHANTABILITY AND FITNESS FOR A PARTICULAR
- PURPOSE ARE DISCLAIMED.  IN NO EVENT SHALL THE COPYRIGHT OWNER OR
- CONTRIBUTORS BE LIABLE FOR ANY DIRECT, INDIRECT, INCIDENTAL, SPECIAL,
- EXEMPLARY, OR CONSEQUENTIAL DAMAGES (INCLUDING, BUT NOT LIMITED TO,
- PROCUREMENT OF SUBSTITUTE GOODS OR SERVICES; LOSS OF USE, DATA, OR
- PROFITS; OR BUSINESS INTERRUPTION) HOWEVER CAUSED AND ON ANY THEORY OF
- LIABILITY, WHETHER IN CONTRACT, STRICT LIABILITY, OR TORT (INCLUDING
- NEGLIGENCE OR OTHERWISE) ARISING IN ANY WAY OUT OF THE USE OF THIS
- SOFTWARE, EVEN IF ADVISED OF THE POSSIBILITY OF SUCH DAMAGE.
--->
-                    <source-folder style="tree">
-                        <label>Sources for Windows Platform</label>
-                        <location>${root}/src/windows/classes</location>
-                        <includes>${includes}</includes>
-                        <excludes>${excludes}</excludes>
-                    </source-folder>
-                    <!--
- Copyright (c) 2007, 2013, Oracle and/or its affiliates. All rights reserved.
-
- Redistribution and use in source and binary forms, with or without
- modification, are permitted provided that the following conditions
- are met:
-
-   - Redistributions of source code must retain the above copyright
-     notice, this list of conditions and the following disclaimer.
-
-   - Redistributions in binary form must reproduce the above copyright
-     notice, this list of conditions and the following disclaimer in the
-     documentation and/or other materials provided with the distribution.
-
-   - Neither the name of Oracle nor the names of its
-     contributors may be used to endorse or promote products derived
-     from this software without specific prior written permission.
-
- THIS SOFTWARE IS PROVIDED BY THE COPYRIGHT HOLDERS AND CONTRIBUTORS "AS
- IS" AND ANY EXPRESS OR IMPLIED WARRANTIES, INCLUDING, BUT NOT LIMITED TO,
- THE IMPLIED WARRANTIES OF MERCHANTABILITY AND FITNESS FOR A PARTICULAR
- PURPOSE ARE DISCLAIMED.  IN NO EVENT SHALL THE COPYRIGHT OWNER OR
- CONTRIBUTORS BE LIABLE FOR ANY DIRECT, INDIRECT, INCIDENTAL, SPECIAL,
- EXEMPLARY, OR CONSEQUENTIAL DAMAGES (INCLUDING, BUT NOT LIMITED TO,
- PROCUREMENT OF SUBSTITUTE GOODS OR SERVICES; LOSS OF USE, DATA, OR
- PROFITS; OR BUSINESS INTERRUPTION) HOWEVER CAUSED AND ON ANY THEORY OF
- LIABILITY, WHETHER IN CONTRACT, STRICT LIABILITY, OR TORT (INCLUDING
- NEGLIGENCE OR OTHERWISE) ARISING IN ANY WAY OUT OF THE USE OF THIS
- SOFTWARE, EVEN IF ADVISED OF THE POSSIBILITY OF SUCH DAMAGE.
--->
-                    <source-folder style="tree">
-                        <!-- hierarchy in test/ dir isn't packages -->
-                        <label>Tests</label>
-                        <location>${root}/test</location>
-                        <includes>${jtreg.tests}</includes>
-                    </source-folder>
-                    <!--
- Copyright (c) 2007, Oracle and/or its affiliates. All rights reserved.
-
- Redistribution and use in source and binary forms, with or without
- modification, are permitted provided that the following conditions
- are met:
-
-   - Redistributions of source code must retain the above copyright
-     notice, this list of conditions and the following disclaimer.
-
-   - Redistributions in binary form must reproduce the above copyright
-     notice, this list of conditions and the following disclaimer in the
-     documentation and/or other materials provided with the distribution.
-
-   - Neither the name of Oracle nor the names of its
-     contributors may be used to endorse or promote products derived
-     from this software without specific prior written permission.
-
- THIS SOFTWARE IS PROVIDED BY THE COPYRIGHT HOLDERS AND CONTRIBUTORS "AS
- IS" AND ANY EXPRESS OR IMPLIED WARRANTIES, INCLUDING, BUT NOT LIMITED TO,
- THE IMPLIED WARRANTIES OF MERCHANTABILITY AND FITNESS FOR A PARTICULAR
- PURPOSE ARE DISCLAIMED.  IN NO EVENT SHALL THE COPYRIGHT OWNER OR
- CONTRIBUTORS BE LIABLE FOR ANY DIRECT, INDIRECT, INCIDENTAL, SPECIAL,
- EXEMPLARY, OR CONSEQUENTIAL DAMAGES (INCLUDING, BUT NOT LIMITED TO,
- PROCUREMENT OF SUBSTITUTE GOODS OR SERVICES; LOSS OF USE, DATA, OR
- PROFITS; OR BUSINESS INTERRUPTION) HOWEVER CAUSED AND ON ANY THEORY OF
- LIABILITY, WHETHER IN CONTRACT, STRICT LIABILITY, OR TORT (INCLUDING
- NEGLIGENCE OR OTHERWISE) ARISING IN ANY WAY OUT OF THE USE OF THIS
- SOFTWARE, EVEN IF ADVISED OF THE POSSIBILITY OF SUCH DAMAGE.
--->
-                    <source-file>
-                        <location>README.html</location>
-                    </source-file>
-                    <source-file>
-                        <location>README</location>
-                    </source-file>
-                    <source-file>
-                        <location>build.properties</location>
-                    </source-file>
-                    <source-file>
-                        <location>build.xml</location>
-                    </source-file>
->>>>>>> f0c33a8b
                 </items>
                 <context-menu>
                     <ide-action name="build"/>
