/*
 * Copyright (c) 2005, Oracle and/or its affiliates. All rights reserved.
 * DO NOT ALTER OR REMOVE COPYRIGHT NOTICES OR THIS FILE HEADER.
 *
 * This code is free software; you can redistribute it and/or modify it
 * under the terms of the GNU General Public License version 2 only, as
 * published by the Free Software Foundation.  Oracle designates this
 * particular file as subject to the "Classpath" exception as provided
 * by Oracle in the LICENSE file that accompanied this code.
 *
 * This code is distributed in the hope that it will be useful, but WITHOUT
 * ANY WARRANTY; without even the implied warranty of MERCHANTABILITY or
 * FITNESS FOR A PARTICULAR PURPOSE.  See the GNU General Public License
 * version 2 for more details (a copy is included in the LICENSE file that
 * accompanied this code).
 *
 * You should have received a copy of the GNU General Public License version
 * 2 along with this work; if not, write to the Free Software Foundation,
 * Inc., 51 Franklin St, Fifth Floor, Boston, MA 02110-1301 USA.
 *
 * Please contact Oracle, 500 Oracle Parkway, Redwood Shores, CA 94065 USA
 * or visit www.oracle.com if you need additional information or have any
 * questions.
 */

#include <stdlib.h>
#include <string.h>
#include <ctype.h>
#include <assert.h>

#include "jvm.h"
#include "jdk_util.h"

#ifndef JDK_UPDATE_VERSION
   /* if not defined set to 00 */
   #define JDK_UPDATE_VERSION "00"
#endif

JNIEXPORT void
JDK_GetVersionInfo0(jdk_version_info* info, size_t info_size) {
    /* These JDK_* macros are set at Makefile or the command line */
    const unsigned int jdk_major_version =
        (unsigned int) atoi(JDK_MAJOR_VERSION);
    const unsigned int jdk_minor_version =
        (unsigned int) atoi(JDK_MINOR_VERSION);
    const unsigned int jdk_micro_version =
        (unsigned int) atoi(JDK_MICRO_VERSION);

    const char* jdk_build_string = JDK_BUILD_NUMBER;
    char build_number[4];
    unsigned int jdk_build_number = 0;

    const char* jdk_update_string = JDK_UPDATE_VERSION;
    unsigned int jdk_update_version = 0;
    char update_ver[3];
    char jdk_special_version = '\0';

    /* If the JDK_BUILD_NUMBER is of format bXX and XX is an integer
     * XX is the jdk_build_number.
     */
    int len = strlen(jdk_build_string);
    if (jdk_build_string[0] == 'b' && len >= 2) {
        int i = 0;
        for (i = 1; i < len; i++) {
            if (isdigit(jdk_build_string[i])) {
                build_number[i-1] = jdk_build_string[i];
            } else {
                // invalid build number
                i = -1;
                break;
            }
        }
        if (i == len) {
            build_number[len-1] = '\0';
            jdk_build_number = (unsigned int) atoi(build_number) ;
        }
    }

    assert(jdk_build_number >= 0 && jdk_build_number <= 255);

    if (strlen(jdk_update_string) == 2 || strlen(jdk_update_string) == 3) {
        if (isdigit(jdk_update_string[0]) && isdigit(jdk_update_string[1])) {
            update_ver[0] = jdk_update_string[0];
            update_ver[1] = jdk_update_string[1];
            update_ver[2] = '\0';
            jdk_update_version = (unsigned int) atoi(update_ver);
            if (strlen(jdk_update_string) == 3) {
                jdk_special_version = jdk_update_string[2];
            }
        }
    }

<<<<<<< HEAD

=======
>>>>>>> 3f34ba0b
    memset(info, 0, info_size);
    info->jdk_version = ((jdk_major_version & 0xFF) << 24) |
                        ((jdk_minor_version & 0xFF) << 16) |
                        ((jdk_micro_version & 0xFF) << 8)  |
                        (jdk_build_number & 0xFF);
    info->update_version = jdk_update_version;
    info->special_update_version = (unsigned int) jdk_special_version;
    info->thread_park_blocker = 1;
}<|MERGE_RESOLUTION|>--- conflicted
+++ resolved
@@ -90,10 +90,6 @@
         }
     }
 
-<<<<<<< HEAD
-
-=======
->>>>>>> 3f34ba0b
     memset(info, 0, info_size);
     info->jdk_version = ((jdk_major_version & 0xFF) << 24) |
                         ((jdk_minor_version & 0xFF) << 16) |
