--- conflicted
+++ resolved
@@ -1,9 +1,5 @@
 /*
-<<<<<<< HEAD
  * Copyright (c) 2005, 2020, Oracle and/or its affiliates. All rights reserved.
-=======
- * Copyright (c) 2005, 2013, Oracle and/or its affiliates. All rights reserved.
->>>>>>> f0c33a8b
  * DO NOT ALTER OR REMOVE COPYRIGHT NOTICES OR THIS FILE HEADER.
  *
  * This code is free software; you can redistribute it and/or modify it
@@ -60,7 +56,6 @@
  * {@link SSLSocket#setSSLParameters SSLSocket.setSSLParameters()} and
  * {@link SSLServerSocket#setSSLParameters SSLServerSocket.setSSLParameters()}
  * and {@link SSLEngine#setSSLParameters SSLEngine.setSSLParameters()}.
-<<<<<<< HEAD
  * <p>
  * For example:
  *
@@ -72,8 +67,6 @@
  *     p.setApplicationProtocols(new String[] {"h2", "http/1.1"});
  *     sslSocket.setSSLParameters(p);
  * </pre></blockquote>*
-=======
->>>>>>> f0c33a8b
  *
  * @see SSLSocket
  * @see SSLEngine
@@ -92,10 +85,7 @@
     private Map<Integer, SNIServerName> sniNames = null;
     private Map<Integer, SNIMatcher> sniMatchers = null;
     private boolean preferLocalCipherSuites;
-<<<<<<< HEAD
     private String[] applicationProtocols = new String[0];
-=======
->>>>>>> f0c33a8b
 
     /**
      * Constructs SSLParameters.
@@ -486,7 +476,6 @@
     public final boolean getUseCipherSuitesOrder() {
         return preferLocalCipherSuites;
     }
-<<<<<<< HEAD
 
     /**
      * Returns a prioritized array of application-layer protocol names that
@@ -558,6 +547,3 @@
         applicationProtocols = tempProtocols;
     }
 }
-=======
-}
->>>>>>> f0c33a8b
