/*
 * Copyright (c) 1995, 2013, Oracle and/or its affiliates. All rights reserved.
 * DO NOT ALTER OR REMOVE COPYRIGHT NOTICES OR THIS FILE HEADER.
 *
 * This code is free software; you can redistribute it and/or modify it
 * under the terms of the GNU General Public License version 2 only, as
 * published by the Free Software Foundation.  Oracle designates this
 * particular file as subject to the "Classpath" exception as provided
 * by Oracle in the LICENSE file that accompanied this code.
 *
 * This code is distributed in the hope that it will be useful, but WITHOUT
 * ANY WARRANTY; without even the implied warranty of MERCHANTABILITY or
 * FITNESS FOR A PARTICULAR PURPOSE.  See the GNU General Public License
 * version 2 for more details (a copy is included in the LICENSE file that
 * accompanied this code).
 *
 * You should have received a copy of the GNU General Public License version
 * 2 along with this work; if not, write to the Free Software Foundation,
 * Inc., 51 Franklin St, Fifth Floor, Boston, MA 02110-1301 USA.
 *
 * Please contact Oracle, 500 Oracle Parkway, Redwood Shores, CA 94065 USA
 * or visit www.oracle.com if you need additional information or have any
 * questions.
 */

package sun.net.www.protocol.http;

import java.util.Arrays;
import java.net.URL;
import java.net.URLConnection;
import java.net.ProtocolException;
import java.net.HttpRetryException;
import java.net.PasswordAuthentication;
import java.net.Authenticator;
import java.net.HttpCookie;
import java.net.InetAddress;
import java.net.UnknownHostException;
import java.net.SocketTimeoutException;
import java.net.SocketPermission;
import java.net.Proxy;
import java.net.ProxySelector;
import java.net.URI;
import java.net.InetSocketAddress;
import java.net.CookieHandler;
import java.net.ResponseCache;
import java.net.CacheResponse;
import java.net.SecureCacheResponse;
import java.net.CacheRequest;
import java.net.URLPermission;
import java.net.Authenticator.RequestorType;
import java.security.AccessController;
import java.security.PrivilegedExceptionAction;
import java.security.PrivilegedActionException;
import java.io.*;
import java.net.*;
import java.util.ArrayList;
import java.util.Collections;
import java.util.Date;
import java.util.Map;
import java.util.List;
import java.util.Locale;
import java.util.StringTokenizer;
import java.util.Iterator;
import java.util.HashSet;
import java.util.HashMap;
import java.util.Set;
import sun.net.*;
import sun.net.www.*;
import sun.net.www.http.HttpClient;
import sun.net.www.http.PosterOutputStream;
import sun.net.www.http.ChunkedInputStream;
import sun.net.www.http.ChunkedOutputStream;
import sun.util.logging.PlatformLogger;
import java.text.SimpleDateFormat;
import java.util.TimeZone;
import java.net.MalformedURLException;
import java.nio.ByteBuffer;
import static sun.net.www.protocol.http.AuthScheme.BASIC;
import static sun.net.www.protocol.http.AuthScheme.DIGEST;
import static sun.net.www.protocol.http.AuthScheme.NTLM;
import static sun.net.www.protocol.http.AuthScheme.NEGOTIATE;
import static sun.net.www.protocol.http.AuthScheme.KERBEROS;
import static sun.net.www.protocol.http.AuthScheme.UNKNOWN;

/**
 * A class to represent an HTTP connection to a remote object.
 */


public class HttpURLConnection extends java.net.HttpURLConnection {

    static String HTTP_CONNECT = "CONNECT";

    static final String version;
    public static final String userAgent;

    /* max # of allowed re-directs */
    static final int defaultmaxRedirects = 20;
    static final int maxRedirects;

    /* Not all servers support the (Proxy)-Authentication-Info headers.
     * By default, we don't require them to be sent
     */
    static final boolean validateProxy;
    static final boolean validateServer;

    private StreamingOutputStream strOutputStream;
    private final static String RETRY_MSG1 =
        "cannot retry due to proxy authentication, in streaming mode";
    private final static String RETRY_MSG2 =
        "cannot retry due to server authentication, in streaming mode";
    private final static String RETRY_MSG3 =
        "cannot retry due to redirection, in streaming mode";

    /*
     * System properties related to error stream handling:
     *
     * sun.net.http.errorstream.enableBuffering = <boolean>
     *
     * With the above system property set to true (default is false),
     * when the response code is >=400, the HTTP handler will try to
     * buffer the response body (up to a certain amount and within a
     * time limit). Thus freeing up the underlying socket connection
     * for reuse. The rationale behind this is that usually when the
     * server responds with a >=400 error (client error or server
     * error, such as 404 file not found), the server will send a
     * small response body to explain who to contact and what to do to
     * recover. With this property set to true, even if the
     * application doesn't call getErrorStream(), read the response
     * body, and then call close(), the underlying socket connection
     * can still be kept-alive and reused. The following two system
     * properties provide further control to the error stream
     * buffering behaviour.
     *
     * sun.net.http.errorstream.timeout = <int>
     *     the timeout (in millisec) waiting the error stream
     *     to be buffered; default is 300 ms
     *
     * sun.net.http.errorstream.bufferSize = <int>
     *     the size (in bytes) to use for the buffering the error stream;
     *     default is 4k
     */


    /* Should we enable buffering of error streams? */
    private static boolean enableESBuffer = false;

    /* timeout waiting for read for buffered error stream;
     */
    private static int timeout4ESBuffer = 0;

    /* buffer size for buffered error stream;
    */
    private static int bufSize4ES = 0;

    /*
     * Restrict setting of request headers through the public api
     * consistent with JavaScript XMLHttpRequest2 with a few
     * exceptions. Disallowed headers are silently ignored for
     * backwards compatibility reasons rather than throwing a
     * SecurityException. For example, some applets set the
     * Host header since old JREs did not implement HTTP 1.1.
     * Additionally, any header starting with Sec- is
     * disallowed.
     *
     * The following headers are allowed for historical reasons:
     *
     * Accept-Charset, Accept-Encoding, Cookie, Cookie2, Date,
     * Referer, TE, User-Agent, headers beginning with Proxy-.
     *
     * The following headers are allowed in a limited form:
     *
     * Connection: close
     *
     * See http://www.w3.org/TR/XMLHttpRequest2.
     */
    private static final boolean allowRestrictedHeaders;
    private static final Set<String> restrictedHeaderSet;
    private static final String[] restrictedHeaders = {
        /* Restricted by XMLHttpRequest2 */
        //"Accept-Charset",
        //"Accept-Encoding",
        "Access-Control-Request-Headers",
        "Access-Control-Request-Method",
        "Connection", /* close is allowed */
        "Content-Length",
        //"Cookie",
        //"Cookie2",
        "Content-Transfer-Encoding",
        //"Date",
        //"Expect",
        "Host",
        "Keep-Alive",
        "Origin",
        // "Referer",
        // "TE",
        "Trailer",
        "Transfer-Encoding",
        "Upgrade",
        //"User-Agent",
        "Via"
    };

    static {
        maxRedirects = java.security.AccessController.doPrivileged(
            new sun.security.action.GetIntegerAction(
                "http.maxRedirects", defaultmaxRedirects)).intValue();
        version = java.security.AccessController.doPrivileged(
                    new sun.security.action.GetPropertyAction("java.version"));
        String agent = java.security.AccessController.doPrivileged(
                    new sun.security.action.GetPropertyAction("http.agent"));
        if (agent == null) {
            agent = "Java/"+version;
        } else {
            agent = agent + " Java/"+version;
        }
        userAgent = agent;
        validateProxy = java.security.AccessController.doPrivileged(
                new sun.security.action.GetBooleanAction(
                    "http.auth.digest.validateProxy")).booleanValue();
        validateServer = java.security.AccessController.doPrivileged(
                new sun.security.action.GetBooleanAction(
                    "http.auth.digest.validateServer")).booleanValue();

        enableESBuffer = java.security.AccessController.doPrivileged(
                new sun.security.action.GetBooleanAction(
                    "sun.net.http.errorstream.enableBuffering")).booleanValue();
        timeout4ESBuffer = java.security.AccessController.doPrivileged(
                new sun.security.action.GetIntegerAction(
                    "sun.net.http.errorstream.timeout", 300)).intValue();
        if (timeout4ESBuffer <= 0) {
            timeout4ESBuffer = 300; // use the default
        }

        bufSize4ES = java.security.AccessController.doPrivileged(
                new sun.security.action.GetIntegerAction(
                    "sun.net.http.errorstream.bufferSize", 4096)).intValue();
        if (bufSize4ES <= 0) {
            bufSize4ES = 4096; // use the default
        }

        allowRestrictedHeaders = java.security.AccessController.doPrivileged(
                new sun.security.action.GetBooleanAction(
                    "sun.net.http.allowRestrictedHeaders")).booleanValue();
        if (!allowRestrictedHeaders) {
            restrictedHeaderSet = new HashSet<String>(restrictedHeaders.length);
            for (int i=0; i < restrictedHeaders.length; i++) {
                restrictedHeaderSet.add(restrictedHeaders[i].toLowerCase());
            }
        } else {
            restrictedHeaderSet = null;
        }
    }

    static final String httpVersion = "HTTP/1.1";
    static final String acceptString =
        "text/html, image/gif, image/jpeg, *; q=.2, */*; q=.2";

    // the following http request headers should NOT have their values
    // returned for security reasons.
    private static final String[] EXCLUDE_HEADERS = {
            "Proxy-Authorization",
            "Authorization"
    };

    // also exclude system cookies when any might be set
    private static final String[] EXCLUDE_HEADERS2= {
            "Proxy-Authorization",
            "Authorization",
            "Cookie",
            "Cookie2"
    };

    protected HttpClient http;
    protected Handler handler;
    protected Proxy instProxy;

    private CookieHandler cookieHandler;
    private final ResponseCache cacheHandler;

    // the cached response, and cached response headers and body
    protected CacheResponse cachedResponse;
    private MessageHeader cachedHeaders;
    private InputStream cachedInputStream;

    /* output stream to server */
    protected PrintStream ps = null;


    /* buffered error stream */
    private InputStream errorStream = null;

    /* User set Cookies */
    private boolean setUserCookies = true;
    private String userCookies = null;
    private String userCookies2 = null;

    /* We only have a single static authenticator for now.
     * REMIND:  backwards compatibility with JDK 1.1.  Should be
     * eliminated for JDK 2.0.
     */
    @Deprecated
    private static HttpAuthenticator defaultAuth;

    /* all the headers we send
     * NOTE: do *NOT* dump out the content of 'requests' in the
     * output or stacktrace since it may contain security-sensitive
     * headers such as those defined in EXCLUDE_HEADERS.
     */
    private MessageHeader requests;

    /* The headers actually set by the user are recorded here also
     */
    private MessageHeader userHeaders;

    /* Headers and request method cannot be changed
     * once this flag is set in :-
     *     - getOutputStream()
     *     - getInputStream())
     *     - connect()
     * Access synchronized on this.
     */
    private boolean connecting = false;

    /* The following two fields are only used with Digest Authentication */
    String domain;      /* The list of authentication domains */
    DigestAuthentication.Parameters digestparams;

    /* Current credentials in use */
    AuthenticationInfo  currentProxyCredentials = null;
    AuthenticationInfo  currentServerCredentials = null;
    boolean             needToCheck = true;
    private boolean doingNTLM2ndStage = false; /* doing the 2nd stage of an NTLM server authentication */
    private boolean doingNTLMp2ndStage = false; /* doing the 2nd stage of an NTLM proxy authentication */

    /* try auth without calling Authenticator. Used for transparent NTLM authentication */
    private boolean tryTransparentNTLMServer = true;
    private boolean tryTransparentNTLMProxy = true;

    /* Used by Windows specific code */
    private Object authObj;

    /* Set if the user is manually setting the Authorization or Proxy-Authorization headers */
    boolean isUserServerAuth;
    boolean isUserProxyAuth;

    String serverAuthKey, proxyAuthKey;

    /* Progress source */
    protected ProgressSource pi;

    /* all the response headers we get back */
    private MessageHeader responses;
    /* the stream _from_ the server */
    private InputStream inputStream = null;
    /* post stream _to_ the server, if any */
    private PosterOutputStream poster = null;

    /* Indicates if the std. request headers have been set in requests. */
    private boolean setRequests=false;

    /* Indicates whether a request has already failed or not */
    private boolean failedOnce=false;

    /* Remembered Exception, we will throw it again if somebody
       calls getInputStream after disconnect */
    private Exception rememberedException = null;

    /* If we decide we want to reuse a client, we put it here */
    private HttpClient reuseClient = null;

    /* Tunnel states */
    public enum TunnelState {
        /* No tunnel */
        NONE,

        /* Setting up a tunnel */
        SETUP,

        /* Tunnel has been successfully setup */
        TUNNELING
    }

    private TunnelState tunnelState = TunnelState.NONE;

    /* Redefine timeouts from java.net.URLConnection as we need -1 to mean
     * not set. This is to ensure backward compatibility.
     */
    private int connectTimeout = NetworkClient.DEFAULT_CONNECT_TIMEOUT;
    private int readTimeout = NetworkClient.DEFAULT_READ_TIMEOUT;

    /* A permission converted from a URLPermission */
    private SocketPermission socketPermission;

    /* Logging support */
    private static final PlatformLogger logger =
            PlatformLogger.getLogger("sun.net.www.protocol.http.HttpURLConnection");

    /*
     * privileged request password authentication
     *
     */
    private static PasswordAuthentication
    privilegedRequestPasswordAuthentication(
                            final String host,
                            final InetAddress addr,
                            final int port,
                            final String protocol,
                            final String prompt,
                            final String scheme,
                            final URL url,
                            final RequestorType authType) {
        return java.security.AccessController.doPrivileged(
            new java.security.PrivilegedAction<PasswordAuthentication>() {
                public PasswordAuthentication run() {
                    if (logger.isLoggable(PlatformLogger.Level.FINEST)) {
                        logger.finest("Requesting Authentication: host =" + host + " url = " + url);
                    }
                    PasswordAuthentication pass = Authenticator.requestPasswordAuthentication(
                        host, addr, port, protocol,
                        prompt, scheme, url, authType);
                    if (logger.isLoggable(PlatformLogger.Level.FINEST)) {
                        logger.finest("Authentication returned: " + (pass != null ? pass.toString() : "null"));
                    }
                    return pass;
                }
            });
    }

    private boolean isRestrictedHeader(String key, String value) {
        if (allowRestrictedHeaders) {
            return false;
        }

        key = key.toLowerCase();
        if (restrictedHeaderSet.contains(key)) {
            /*
             * Exceptions to restricted headers:
             *
             * Allow "Connection: close".
             */
            if (key.equals("connection") && value.equalsIgnoreCase("close")) {
                return false;
            }
            return true;
        } else if (key.startsWith("sec-")) {
            return true;
        }
        return false;
    }

    /*
     * Checks the validity of http message header and whether the header
     * is restricted and throws IllegalArgumentException if invalid or
     * restricted.
     */
    private boolean isExternalMessageHeaderAllowed(String key, String value) {
        checkMessageHeader(key, value);
        if (!isRestrictedHeader(key, value)) {
            return true;
        }
        return false;
    }

    /* Logging support */
    public static PlatformLogger getHttpLogger() {
        return logger;
    }

    /* Used for Windows NTLM implementation */
    public Object authObj() {
        return authObj;
    }

    public void authObj(Object authObj) {
        this.authObj = authObj;
    }

    /*
     * checks the validity of http message header and throws
     * IllegalArgumentException if invalid.
     */
    private void checkMessageHeader(String key, String value) {
        char LF = '\n';
        int index = key.indexOf(LF);
        if (index != -1) {
            throw new IllegalArgumentException(
                "Illegal character(s) in message header field: " + key);
        }
        else {
            if (value == null) {
                return;
            }

            index = value.indexOf(LF);
            while (index != -1) {
                index++;
                if (index < value.length()) {
                    char c = value.charAt(index);
                    if ((c==' ') || (c=='\t')) {
                        // ok, check the next occurrence
                        index = value.indexOf(LF, index);
                        continue;
                    }
                }
                throw new IllegalArgumentException(
                    "Illegal character(s) in message header value: " + value);
            }
        }
    }

    public synchronized void setRequestMethod(String method)
                        throws ProtocolException {
        if (connecting) {
            throw new IllegalStateException("connect in progress");
        }
        super.setRequestMethod(method);
    }

    /* adds the standard key/val pairs to reqests if necessary & write to
     * given PrintStream
     */
    private void writeRequests() throws IOException {
        /* print all message headers in the MessageHeader
         * onto the wire - all the ones we've set and any
         * others that have been set
         */
        // send any pre-emptive authentication
        if (http.usingProxy && tunnelState() != TunnelState.TUNNELING) {
            setPreemptiveProxyAuthentication(requests);
        }
        if (!setRequests) {

            /* We're very particular about the order in which we
             * set the request headers here.  The order should not
             * matter, but some careless CGI programs have been
             * written to expect a very particular order of the
             * standard headers.  To name names, the order in which
             * Navigator3.0 sends them.  In particular, we make *sure*
             * to send Content-type: <> and Content-length:<> second
             * to last and last, respectively, in the case of a POST
             * request.
             */
            if (!failedOnce) {
                checkURLFile();
<<<<<<< HEAD
                requests.prepend(method + " " + getRequestURI() + " " +
                    httpVersion, null);
=======
                requests.prepend(method + " " + getRequestURI()+" "  +
                                 httpVersion, null);
>>>>>>> 2238af16
            }
            if (!getUseCaches()) {
                requests.setIfNotSet ("Cache-Control", "no-cache");
                requests.setIfNotSet ("Pragma", "no-cache");
            }
            requests.setIfNotSet("User-Agent", userAgent);
            int port = url.getPort();
            String host = url.getHost();
            if (port != -1 && port != url.getDefaultPort()) {
                host += ":" + String.valueOf(port);
            }
            String reqHost = requests.findValue("Host");
            if (reqHost == null ||
                (!reqHost.equalsIgnoreCase(host) && !checkSetHost()))
            {
                requests.set("Host", host);
            }
            requests.setIfNotSet("Accept", acceptString);

            /*
             * For HTTP/1.1 the default behavior is to keep connections alive.
             * However, we may be talking to a 1.0 server so we should set
             * keep-alive just in case, except if we have encountered an error
             * or if keep alive is disabled via a system property
             */

            // Try keep-alive only on first attempt
            if (!failedOnce && http.getHttpKeepAliveSet()) {
                if (http.usingProxy && tunnelState() != TunnelState.TUNNELING) {
                    requests.setIfNotSet("Proxy-Connection", "keep-alive");
                } else {
                    requests.setIfNotSet("Connection", "keep-alive");
                }
            } else {
                /*
                 * RFC 2616 HTTP/1.1 section 14.10 says:
                 * HTTP/1.1 applications that do not support persistent
                 * connections MUST include the "close" connection option
                 * in every message
                 */
                requests.setIfNotSet("Connection", "close");
            }
            // Set modified since if necessary
            long modTime = getIfModifiedSince();
            if (modTime != 0 ) {
                Date date = new Date(modTime);
                //use the preferred date format according to RFC 2068(HTTP1.1),
                // RFC 822 and RFC 1123
                SimpleDateFormat fo =
                  new SimpleDateFormat ("EEE, dd MMM yyyy HH:mm:ss 'GMT'", Locale.US);
                fo.setTimeZone(TimeZone.getTimeZone("GMT"));
                requests.setIfNotSet("If-Modified-Since", fo.format(date));
            }
            // check for preemptive authorization
            AuthenticationInfo sauth = AuthenticationInfo.getServerAuth(url);
            if (sauth != null && sauth.supportsPreemptiveAuthorization() ) {
                // Sets "Authorization"
                requests.setIfNotSet(sauth.getHeaderName(), sauth.getHeaderValue(url,method));
                currentServerCredentials = sauth;
            }

            if (!method.equals("PUT") && (poster != null || streaming())) {
                requests.setIfNotSet ("Content-type",
                        "application/x-www-form-urlencoded");
            }

            boolean chunked = false;

            if (streaming()) {
                if (chunkLength != -1) {
                    requests.set ("Transfer-Encoding", "chunked");
                    chunked = true;
                } else { /* fixed content length */
                    if (fixedContentLengthLong != -1) {
                        requests.set ("Content-Length",
                                      String.valueOf(fixedContentLengthLong));
                    } else if (fixedContentLength != -1) {
                        requests.set ("Content-Length",
                                      String.valueOf(fixedContentLength));
                    }
                }
            } else if (poster != null) {
                /* add Content-Length & POST/PUT data */
                synchronized (poster) {
                    /* close it, so no more data can be added */
                    poster.close();
                    requests.set("Content-Length",
                                 String.valueOf(poster.size()));
                }
            }

            if (!chunked) {
                if (requests.findValue("Transfer-Encoding") != null) {
                    requests.remove("Transfer-Encoding");
                    if (logger.isLoggable(PlatformLogger.Level.WARNING)) {
                        logger.warning(
                            "use streaming mode for chunked encoding");
                    }
                }
            }

            // get applicable cookies based on the uri and request headers
            // add them to the existing request headers
            setCookieHeader();

            setRequests=true;
        }
        if (logger.isLoggable(PlatformLogger.Level.FINE)) {
            logger.fine(requests.toString());
        }
        http.writeRequests(requests, poster, streaming());
        if (ps.checkError()) {
            String proxyHost = http.getProxyHostUsed();
            int proxyPort = http.getProxyPortUsed();
            disconnectInternal();
            if (failedOnce) {
                throw new IOException("Error writing to server");
            } else { // try once more
                failedOnce=true;
                if (proxyHost != null) {
                    setProxiedClient(url, proxyHost, proxyPort);
                } else {
                    setNewClient (url);
                }
                ps = (PrintStream) http.getOutputStream();
                connected=true;
                responses = new MessageHeader();
                setRequests=false;
                writeRequests();
            }
        }
    }

    private boolean checkSetHost() {
        SecurityManager s = System.getSecurityManager();
        if (s != null) {
            String name = s.getClass().getName();
            if (name.equals("sun.plugin2.applet.AWTAppletSecurityManager") ||
                name.equals("sun.plugin2.applet.FXAppletSecurityManager") ||
                name.equals("com.sun.javaws.security.JavaWebStartSecurity") ||
                name.equals("sun.plugin.security.ActivatorSecurityManager"))
            {
                int CHECK_SET_HOST = -2;
                try {
                    s.checkConnect(url.toExternalForm(), CHECK_SET_HOST);
                } catch (SecurityException ex) {
                    return false;
                }
            }
        }
        return true;
    }

    private void checkURLFile() {
        SecurityManager s = System.getSecurityManager();
        if (s != null) {
            String name = s.getClass().getName();
            if (name.equals("sun.plugin2.applet.AWTAppletSecurityManager") ||
                name.equals("sun.plugin2.applet.FXAppletSecurityManager") ||
                name.equals("com.sun.javaws.security.JavaWebStartSecurity") ||
                name.equals("sun.plugin.security.ActivatorSecurityManager"))
            {
                int CHECK_SUBPATH = -3;
                try {
                    s.checkConnect(url.toExternalForm(), CHECK_SUBPATH);
                } catch (SecurityException ex) {
                    throw new SecurityException("denied access outside a permitted URL subpath", ex);
                }
            }
        }
    }

    /**
     * Create a new HttpClient object, bypassing the cache of
     * HTTP client objects/connections.
     *
     * @param url       the URL being accessed
     */
    protected void setNewClient (URL url)
    throws IOException {
        setNewClient(url, false);
    }

    /**
     * Obtain a HttpsClient object. Use the cached copy if specified.
     *
     * @param url       the URL being accessed
     * @param useCache  whether the cached connection should be used
     *        if present
     */
    protected void setNewClient (URL url, boolean useCache)
        throws IOException {
        http = HttpClient.New(url, null, -1, useCache, connectTimeout, this);
        http.setReadTimeout(readTimeout);
    }


    /**
     * Create a new HttpClient object, set up so that it uses
     * per-instance proxying to the given HTTP proxy.  This
     * bypasses the cache of HTTP client objects/connections.
     *
     * @param url       the URL being accessed
     * @param proxyHost the proxy host to use
     * @param proxyPort the proxy port to use
     */
    protected void setProxiedClient (URL url, String proxyHost, int proxyPort)
    throws IOException {
        setProxiedClient(url, proxyHost, proxyPort, false);
    }

    /**
     * Obtain a HttpClient object, set up so that it uses per-instance
     * proxying to the given HTTP proxy. Use the cached copy of HTTP
     * client objects/connections if specified.
     *
     * @param url       the URL being accessed
     * @param proxyHost the proxy host to use
     * @param proxyPort the proxy port to use
     * @param useCache  whether the cached connection should be used
     *        if present
     */
    protected void setProxiedClient (URL url,
                                           String proxyHost, int proxyPort,
                                           boolean useCache)
        throws IOException {
        proxiedConnect(url, proxyHost, proxyPort, useCache);
    }

    protected void proxiedConnect(URL url,
                                           String proxyHost, int proxyPort,
                                           boolean useCache)
        throws IOException {
        http = HttpClient.New (url, proxyHost, proxyPort, useCache,
            connectTimeout, this);
        http.setReadTimeout(readTimeout);
    }

    protected HttpURLConnection(URL u, Handler handler)
    throws IOException {
        // we set proxy == null to distinguish this case with the case
        // when per connection proxy is set
        this(u, null, handler);
    }

    public HttpURLConnection(URL u, String host, int port) {
        this(u, new Proxy(Proxy.Type.HTTP, InetSocketAddress.createUnresolved(host, port)));
    }

    /** this constructor is used by other protocol handlers such as ftp
        that want to use http to fetch urls on their behalf.*/
    public HttpURLConnection(URL u, Proxy p) {
        this(u, p, new Handler());
    }

    protected HttpURLConnection(URL u, Proxy p, Handler handler) {
        super(u);
        requests = new MessageHeader();
        responses = new MessageHeader();
        userHeaders = new MessageHeader();
        this.handler = handler;
        instProxy = p;
        if (instProxy instanceof sun.net.ApplicationProxy) {
            /* Application set Proxies should not have access to cookies
             * in a secure environment unless explicitly allowed. */
            try {
                cookieHandler = CookieHandler.getDefault();
            } catch (SecurityException se) { /* swallow exception */ }
        } else {
            cookieHandler = java.security.AccessController.doPrivileged(
                new java.security.PrivilegedAction<CookieHandler>() {
                public CookieHandler run() {
                    return CookieHandler.getDefault();
                }
            });
        }
        cacheHandler = java.security.AccessController.doPrivileged(
            new java.security.PrivilegedAction<ResponseCache>() {
                public ResponseCache run() {
                return ResponseCache.getDefault();
            }
        });
    }

    /**
     * @deprecated.  Use java.net.Authenticator.setDefault() instead.
     */
    @Deprecated
    public static void setDefaultAuthenticator(HttpAuthenticator a) {
        defaultAuth = a;
    }

    /**
     * opens a stream allowing redirects only to the same host.
     */
    public static InputStream openConnectionCheckRedirects(URLConnection c)
        throws IOException
    {
        boolean redir;
        int redirects = 0;
        InputStream in;

        do {
            if (c instanceof HttpURLConnection) {
                ((HttpURLConnection) c).setInstanceFollowRedirects(false);
            }

            // We want to open the input stream before
            // getting headers, because getHeaderField()
            // et al swallow IOExceptions.
            in = c.getInputStream();
            redir = false;

            if (c instanceof HttpURLConnection) {
                HttpURLConnection http = (HttpURLConnection) c;
                int stat = http.getResponseCode();
                if (stat >= 300 && stat <= 307 && stat != 306 &&
                        stat != HttpURLConnection.HTTP_NOT_MODIFIED) {
                    URL base = http.getURL();
                    String loc = http.getHeaderField("Location");
                    URL target = null;
                    if (loc != null) {
                        target = new URL(base, loc);
                    }
                    http.disconnect();
                    if (target == null
                        || !base.getProtocol().equals(target.getProtocol())
                        || base.getPort() != target.getPort()
                        || !hostsEqual(base, target)
                        || redirects >= 5)
                    {
                        throw new SecurityException("illegal URL redirect");
                    }
                    redir = true;
                    c = target.openConnection();
                    redirects++;
                }
            }
        } while (redir);
        return in;
    }


    //
    // Same as java.net.URL.hostsEqual
    //
    private static boolean hostsEqual(URL u1, URL u2) {
        final String h1 = u1.getHost();
        final String h2 = u2.getHost();

        if (h1 == null) {
            return h2 == null;
        } else if (h2 == null) {
            return false;
        } else if (h1.equalsIgnoreCase(h2)) {
            return true;
        }
        // Have to resolve addresses before comparing, otherwise
        // names like tachyon and tachyon.eng would compare different
        final boolean result[] = {false};

        java.security.AccessController.doPrivileged(
            new java.security.PrivilegedAction<Void>() {
                public Void run() {
                try {
                    InetAddress a1 = InetAddress.getByName(h1);
                    InetAddress a2 = InetAddress.getByName(h2);
                    result[0] = a1.equals(a2);
                } catch(UnknownHostException | SecurityException e) {
                }
                return null;
            }
        });

        return result[0];
    }

    // overridden in HTTPS subclass

    public void connect() throws IOException {
        synchronized (this) {
            connecting = true;
        }
        plainConnect();
    }

    private boolean checkReuseConnection () {
        if (connected) {
            return true;
        }
        if (reuseClient != null) {
            http = reuseClient;
            http.setReadTimeout(getReadTimeout());
            http.reuse = false;
            reuseClient = null;
            connected = true;
            return true;
        }
        return false;
    }

    private String getHostAndPort(URL url) {
        String host = url.getHost();
        final String hostarg = host;
        try {
            // lookup hostname and use IP address if available
            host = AccessController.doPrivileged(
                new PrivilegedExceptionAction<String>() {
                    public String run() throws IOException {
                            InetAddress addr = InetAddress.getByName(hostarg);
                            return addr.getHostAddress();
                    }
                }
            );
        } catch (PrivilegedActionException e) {}
        int port = url.getPort();
        if (port == -1) {
            String scheme = url.getProtocol();
            if ("http".equals(scheme)) {
                return host + ":80";
            } else { // scheme must be https
                return host + ":443";
            }
        }
        return host + ":" + Integer.toString(port);
    }

    protected void plainConnect()  throws IOException {
        synchronized (this) {
            if (connected) {
                return;
            }
        }
        SocketPermission p = URLtoSocketPermission(this.url);
        if (p != null) {
            try {
                AccessController.doPrivileged(
                    new PrivilegedExceptionAction<Void>() {
                        public Void run() throws IOException {
                            plainConnect0();
                            return null;
                        }
                    }, null, p
                );
            } catch (PrivilegedActionException e) {
                    throw (IOException) e.getException();
            }
        } else {
            // run without additional permission
            plainConnect0();
        }
    }

    /**
     *  if the caller has a URLPermission for connecting to the
     *  given URL, then return a SocketPermission which permits
     *  access to that destination. Return null otherwise. The permission
     *  is cached in a field (which can only be changed by redirects)
     */
    SocketPermission URLtoSocketPermission(URL url) throws IOException {

        if (socketPermission != null) {
            return socketPermission;
        }

        SecurityManager sm = System.getSecurityManager();

        if (sm == null) {
            return null;
        }

        // the permission, which we might grant

        SocketPermission newPerm = new SocketPermission(
            getHostAndPort(url), "connect"
        );

        String actions = getRequestMethod()+":" +
                getUserSetHeaders().getHeaderNamesInList();

        String urlstring = url.getProtocol() + "://" + url.getAuthority()
                + url.getPath();

        URLPermission p = new URLPermission(urlstring, actions);
        try {
            sm.checkPermission(p);
            socketPermission = newPerm;
            return socketPermission;
        } catch (SecurityException e) {
            // fall thru
        }
        return null;
    }

    protected void plainConnect0()  throws IOException {
        // try to see if request can be served from local cache
        if (cacheHandler != null && getUseCaches()) {
            try {
                URI uri = ParseUtil.toURI(url);
                if (uri != null) {
                    cachedResponse = cacheHandler.get(uri, getRequestMethod(), requests.getHeaders(EXCLUDE_HEADERS));
                    if ("https".equalsIgnoreCase(uri.getScheme())
                        && !(cachedResponse instanceof SecureCacheResponse)) {
                        cachedResponse = null;
                    }
                    if (logger.isLoggable(PlatformLogger.Level.FINEST)) {
                        logger.finest("Cache Request for " + uri + " / " + getRequestMethod());
                        logger.finest("From cache: " + (cachedResponse != null ? cachedResponse.toString() : "null"));
                    }
                    if (cachedResponse != null) {
                        cachedHeaders = mapToMessageHeader(cachedResponse.getHeaders());
                        cachedInputStream = cachedResponse.getBody();
                    }
                }
            } catch (IOException ioex) {
                // ignore and commence normal connection
            }
            if (cachedHeaders != null && cachedInputStream != null) {
                connected = true;
                return;
            } else {
                cachedResponse = null;
            }
        }
        try {
            /* Try to open connections using the following scheme,
             * return on the first one that's successful:
             * 1) if (instProxy != null)
             *        connect to instProxy; raise exception if failed
             * 2) else use system default ProxySelector
             * 3) is 2) fails, make direct connection
             */

            if (instProxy == null) { // no instance Proxy is set
                /**
                 * Do we have to use a proxy?
                 */
                ProxySelector sel =
                    java.security.AccessController.doPrivileged(
                        new java.security.PrivilegedAction<ProxySelector>() {
                            public ProxySelector run() {
                                     return ProxySelector.getDefault();
                                 }
                             });
                if (sel != null) {
                    URI uri = sun.net.www.ParseUtil.toURI(url);
                    if (logger.isLoggable(PlatformLogger.Level.FINEST)) {
                        logger.finest("ProxySelector Request for " + uri);
                    }
                    Iterator<Proxy> it = sel.select(uri).iterator();
                    Proxy p;
                    while (it.hasNext()) {
                        p = it.next();
                        try {
                            if (!failedOnce) {
                                http = getNewHttpClient(url, p, connectTimeout);
                                http.setReadTimeout(readTimeout);
                            } else {
                                // make sure to construct new connection if first
                                // attempt failed
                                http = getNewHttpClient(url, p, connectTimeout, false);
                                http.setReadTimeout(readTimeout);
                            }
                            if (logger.isLoggable(PlatformLogger.Level.FINEST)) {
                                if (p != null) {
                                    logger.finest("Proxy used: " + p.toString());
                                }
                            }
                            break;
                        } catch (IOException ioex) {
                            if (p != Proxy.NO_PROXY) {
                                sel.connectFailed(uri, p.address(), ioex);
                                if (!it.hasNext()) {
                                    // fallback to direct connection
                                    http = getNewHttpClient(url, null, connectTimeout, false);
                                    http.setReadTimeout(readTimeout);
                                    break;
                                }
                            } else {
                                throw ioex;
                            }
                            continue;
                        }
                    }
                } else {
                    // No proxy selector, create http client with no proxy
                    if (!failedOnce) {
                        http = getNewHttpClient(url, null, connectTimeout);
                        http.setReadTimeout(readTimeout);
                    } else {
                        // make sure to construct new connection if first
                        // attempt failed
                        http = getNewHttpClient(url, null, connectTimeout, false);
                        http.setReadTimeout(readTimeout);
                    }
                }
            } else {
                if (!failedOnce) {
                    http = getNewHttpClient(url, instProxy, connectTimeout);
                    http.setReadTimeout(readTimeout);
                } else {
                    // make sure to construct new connection if first
                    // attempt failed
                    http = getNewHttpClient(url, instProxy, connectTimeout, false);
                    http.setReadTimeout(readTimeout);
                }
            }

            ps = (PrintStream)http.getOutputStream();
        } catch (IOException e) {
            throw e;
        }
        // constructor to HTTP client calls openserver
        connected = true;
    }

    // subclass HttpsClient will overwrite & return an instance of HttpsClient
    protected HttpClient getNewHttpClient(URL url, Proxy p, int connectTimeout)
        throws IOException {
        return HttpClient.New(url, p, connectTimeout, this);
    }

    // subclass HttpsClient will overwrite & return an instance of HttpsClient
    protected HttpClient getNewHttpClient(URL url, Proxy p,
                                          int connectTimeout, boolean useCache)
        throws IOException {
        return HttpClient.New(url, p, connectTimeout, useCache, this);
    }

    private void expect100Continue() throws IOException {
            // Expect: 100-Continue was set, so check the return code for
            // Acceptance
            int oldTimeout = http.getReadTimeout();
            boolean enforceTimeOut = false;
            boolean timedOut = false;
            if (oldTimeout <= 0) {
                // 5s read timeout in case the server doesn't understand
                // Expect: 100-Continue
                http.setReadTimeout(5000);
                enforceTimeOut = true;
            }

            try {
                http.parseHTTP(responses, pi, this);
            } catch (SocketTimeoutException se) {
                if (!enforceTimeOut) {
                    throw se;
                }
                timedOut = true;
                http.setIgnoreContinue(true);
            }
            if (!timedOut) {
                // Can't use getResponseCode() yet
                String resp = responses.getValue(0);
                // Parse the response which is of the form:
                // HTTP/1.1 417 Expectation Failed
                // HTTP/1.1 100 Continue
                if (resp != null && resp.startsWith("HTTP/")) {
                    String[] sa = resp.split("\\s+");
                    responseCode = -1;
                    try {
                        // Response code is 2nd token on the line
                        if (sa.length > 1)
                            responseCode = Integer.parseInt(sa[1]);
                    } catch (NumberFormatException numberFormatException) {
                    }
                }
                if (responseCode != 100) {
                    throw new ProtocolException("Server rejected operation");
                }
            }

            http.setReadTimeout(oldTimeout);

            responseCode = -1;
            responses.reset();
            // Proceed
    }

    /*
     * Allowable input/output sequences:
     * [interpreted as request entity]
     * - get output, [write output,] get input, [read input]
     * - get output, [write output]
     * [interpreted as GET]
     * - get input, [read input]
     * Disallowed:
     * - get input, [read input,] get output, [write output]
     */

    @Override
    public synchronized OutputStream getOutputStream() throws IOException {
        connecting = true;
        SocketPermission p = URLtoSocketPermission(this.url);

        if (p != null) {
            try {
                return AccessController.doPrivileged(
                    new PrivilegedExceptionAction<OutputStream>() {
                        public OutputStream run() throws IOException {
                            return getOutputStream0();
                        }
                    }, null, p
                );
            } catch (PrivilegedActionException e) {
                throw (IOException) e.getException();
            }
        } else {
            return getOutputStream0();
        }
    }

    private synchronized OutputStream getOutputStream0() throws IOException {
        try {
            if (!doOutput) {
                throw new ProtocolException("cannot write to a URLConnection"
                               + " if doOutput=false - call setDoOutput(true)");
            }

            if (method.equals("GET")) {
                method = "POST"; // Backward compatibility
            }
            if ("TRACE".equals(method) && "http".equals(url.getProtocol())) {
                throw new ProtocolException("HTTP method TRACE" +
                                            " doesn't support output");
            }

            // if there's already an input stream open, throw an exception
            if (inputStream != null) {
                throw new ProtocolException("Cannot write output after reading input.");
            }

            if (!checkReuseConnection())
                connect();

            boolean expectContinue = false;
            String expects = requests.findValue("Expect");
            if ("100-Continue".equalsIgnoreCase(expects) && streaming()) {
                http.setIgnoreContinue(false);
                expectContinue = true;
            }

            if (streaming() && strOutputStream == null) {
                writeRequests();
            }

            if (expectContinue) {
                expect100Continue();
            }
            ps = (PrintStream)http.getOutputStream();
            if (streaming()) {
                if (strOutputStream == null) {
                    if (chunkLength != -1) { /* chunked */
                         strOutputStream = new StreamingOutputStream(
                               new ChunkedOutputStream(ps, chunkLength), -1L);
                    } else { /* must be fixed content length */
                        long length = 0L;
                        if (fixedContentLengthLong != -1) {
                            length = fixedContentLengthLong;
                        } else if (fixedContentLength != -1) {
                            length = fixedContentLength;
                        }
                        strOutputStream = new StreamingOutputStream(ps, length);
                    }
                }
                return strOutputStream;
            } else {
                if (poster == null) {
                    poster = new PosterOutputStream();
                }
                return poster;
            }
        } catch (RuntimeException e) {
            disconnectInternal();
            throw e;
        } catch (ProtocolException e) {
            // Save the response code which may have been set while enforcing
            // the 100-continue. disconnectInternal() forces it to -1
            int i = responseCode;
            disconnectInternal();
            responseCode = i;
            throw e;
        } catch (IOException e) {
            disconnectInternal();
            throw e;
        }
    }

    public boolean streaming () {
        return (fixedContentLength != -1) || (fixedContentLengthLong != -1) ||
               (chunkLength != -1);
    }

    /*
     * get applicable cookies based on the uri and request headers
     * add them to the existing request headers
     */
    private void setCookieHeader() throws IOException {
        if (cookieHandler != null) {
            // we only want to capture the user defined Cookies once, as
            // they cannot be changed by user code after we are connected,
            // only internally.
            synchronized (this) {
                if (setUserCookies) {
                    int k = requests.getKey("Cookie");
                    if (k != -1)
                        userCookies = requests.getValue(k);
                    k = requests.getKey("Cookie2");
                    if (k != -1)
                        userCookies2 = requests.getValue(k);
                    setUserCookies = false;
                }
            }

            // remove old Cookie header before setting new one.
            requests.remove("Cookie");
            requests.remove("Cookie2");

            URI uri = ParseUtil.toURI(url);
            if (uri != null) {
                if (logger.isLoggable(PlatformLogger.Level.FINEST)) {
                    logger.finest("CookieHandler request for " + uri);
                }
                Map<String, List<String>> cookies
                    = cookieHandler.get(
                        uri, requests.getHeaders(EXCLUDE_HEADERS));
                if (!cookies.isEmpty()) {
                    if (logger.isLoggable(PlatformLogger.Level.FINEST)) {
                        logger.finest("Cookies retrieved: " + cookies.toString());
                    }
                    for (Map.Entry<String, List<String>> entry :
                             cookies.entrySet()) {
                        String key = entry.getKey();
                        // ignore all entries that don't have "Cookie"
                        // or "Cookie2" as keys
                        if (!"Cookie".equalsIgnoreCase(key) &&
                            !"Cookie2".equalsIgnoreCase(key)) {
                            continue;
                        }
                        List<String> l = entry.getValue();
                        if (l != null && !l.isEmpty()) {
                            StringBuilder cookieValue = new StringBuilder();
                            for (String value : l) {
                                cookieValue.append(value).append("; ");
                            }
                            // strip off the trailing '; '
                            try {
                                requests.add(key, cookieValue.substring(0, cookieValue.length() - 2));
                            } catch (StringIndexOutOfBoundsException ignored) {
                                // no-op
                            }
                        }
                    }
                }
            }
            if (userCookies != null) {
                int k;
                if ((k = requests.getKey("Cookie")) != -1)
                    requests.set("Cookie", requests.getValue(k) + ";" + userCookies);
                else
                    requests.set("Cookie", userCookies);
            }
            if (userCookies2 != null) {
                int k;
                if ((k = requests.getKey("Cookie2")) != -1)
                    requests.set("Cookie2", requests.getValue(k) + ";" + userCookies2);
                else
                    requests.set("Cookie2", userCookies2);
            }

        } // end of getting cookies
    }

    @Override
    public synchronized InputStream getInputStream() throws IOException {
        connecting = true;
        SocketPermission p = URLtoSocketPermission(this.url);

        if (p != null) {
            try {
                return AccessController.doPrivileged(
                    new PrivilegedExceptionAction<InputStream>() {
                        public InputStream run() throws IOException {
                            return getInputStream0();
                        }
                    }, null, p
                );
            } catch (PrivilegedActionException e) {
                throw (IOException) e.getException();
            }
        } else {
            return getInputStream0();
        }
    }

    @SuppressWarnings("empty-statement")
    private synchronized InputStream getInputStream0() throws IOException {

        if (!doInput) {
            throw new ProtocolException("Cannot read from URLConnection"
                   + " if doInput=false (call setDoInput(true))");
        }

        if (rememberedException != null) {
            if (rememberedException instanceof RuntimeException)
                throw new RuntimeException(rememberedException);
            else {
                throw getChainedException((IOException)rememberedException);
            }
        }

        if (inputStream != null) {
            return inputStream;
        }

        if (streaming() ) {
            if (strOutputStream == null) {
                getOutputStream();
            }
            /* make sure stream is closed */
            strOutputStream.close ();
            if (!strOutputStream.writtenOK()) {
                throw new IOException ("Incomplete output stream");
            }
        }

        int redirects = 0;
        int respCode = 0;
        long cl = -1;
        AuthenticationInfo serverAuthentication = null;
        AuthenticationInfo proxyAuthentication = null;
        AuthenticationHeader srvHdr = null;

        /**
         * Failed Negotiate
         *
         * In some cases, the Negotiate auth is supported for the
         * remote host but the negotiate process still fails (For
         * example, if the web page is located on a backend server
         * and delegation is needed but fails). The authentication
         * process will start again, and we need to detect this
         * kind of failure and do proper fallback (say, to NTLM).
         *
         * In order to achieve this, the inNegotiate flag is set
         * when the first negotiate challenge is met (and reset
         * if authentication is finished). If a fresh new negotiate
         * challenge (no parameter) is found while inNegotiate is
         * set, we know there's a failed auth attempt recently.
         * Here we'll ignore the header line so that fallback
         * can be practiced.
         *
         * inNegotiateProxy is for proxy authentication.
         */
        boolean inNegotiate = false;
        boolean inNegotiateProxy = false;

        // If the user has set either of these headers then do not remove them
        isUserServerAuth = requests.getKey("Authorization") != -1;
        isUserProxyAuth = requests.getKey("Proxy-Authorization") != -1;

        try {
            do {
                if (!checkReuseConnection())
                    connect();

                if (cachedInputStream != null) {
                    return cachedInputStream;
                }

                // Check if URL should be metered
                boolean meteredInput = ProgressMonitor.getDefault().shouldMeterInput(url, method);

                if (meteredInput)   {
                    pi = new ProgressSource(url, method);
                    pi.beginTracking();
                }

                /* REMIND: This exists to fix the HttpsURLConnection subclass.
                 * Hotjava needs to run on JDK1.1FCS.  Do proper fix once a
                 * proper solution for SSL can be found.
                 */
                ps = (PrintStream)http.getOutputStream();

                if (!streaming()) {
                    writeRequests();
                }
                http.parseHTTP(responses, pi, this);
                if (logger.isLoggable(PlatformLogger.Level.FINE)) {
                    logger.fine(responses.toString());
                }

                boolean b1 = responses.filterNTLMResponses("WWW-Authenticate");
                boolean b2 = responses.filterNTLMResponses("Proxy-Authenticate");
                if (b1 || b2) {
                    if (logger.isLoggable(PlatformLogger.Level.FINE)) {
                        logger.fine(">>>> Headers are filtered");
                        logger.fine(responses.toString());
                    }
                }

                inputStream = http.getInputStream();

                respCode = getResponseCode();
                if (respCode == -1) {
                    disconnectInternal();
                    throw new IOException ("Invalid Http response");
                }
                if (respCode == HTTP_PROXY_AUTH) {
                    if (streaming()) {
                        disconnectInternal();
                        throw new HttpRetryException (
                            RETRY_MSG1, HTTP_PROXY_AUTH);
                    }

                    // Read comments labeled "Failed Negotiate" for details.
                    boolean dontUseNegotiate = false;
                    Iterator<String> iter = responses.multiValueIterator("Proxy-Authenticate");
                    while (iter.hasNext()) {
                        String value = iter.next().trim();
                        if (value.equalsIgnoreCase("Negotiate") ||
                                value.equalsIgnoreCase("Kerberos")) {
                            if (!inNegotiateProxy) {
                                inNegotiateProxy = true;
                            } else {
                                dontUseNegotiate = true;
                                doingNTLMp2ndStage = false;
                                proxyAuthentication = null;
                            }
                            break;
                        }
                    }

                    // changes: add a 3rd parameter to the constructor of
                    // AuthenticationHeader, so that NegotiateAuthentication.
                    // isSupported can be tested.
                    // The other 2 appearances of "new AuthenticationHeader" is
                    // altered in similar ways.

                    AuthenticationHeader authhdr = new AuthenticationHeader (
                            "Proxy-Authenticate", responses,
                            new HttpCallerInfo(url, http.getProxyHostUsed(),
                                http.getProxyPortUsed()),
                            dontUseNegotiate
                    );

                    if (!doingNTLMp2ndStage) {
                        proxyAuthentication =
                            resetProxyAuthentication(proxyAuthentication, authhdr);
                        if (proxyAuthentication != null) {
                            redirects++;
                            disconnectInternal();
                            continue;
                        }
                    } else {
                        /* in this case, only one header field will be present */
                        String raw = responses.findValue ("Proxy-Authenticate");
                        reset ();
                        if (!proxyAuthentication.setHeaders(this,
                                                        authhdr.headerParser(), raw)) {
                            disconnectInternal();
                            throw new IOException ("Authentication failure");
                        }
                        if (serverAuthentication != null && srvHdr != null &&
                                !serverAuthentication.setHeaders(this,
                                                        srvHdr.headerParser(), raw)) {
                            disconnectInternal ();
                            throw new IOException ("Authentication failure");
                        }
                        authObj = null;
                        doingNTLMp2ndStage = false;
                        continue;
                    }
                } else {
                    inNegotiateProxy = false;
                    doingNTLMp2ndStage = false;
                    if (!isUserProxyAuth)
                        requests.remove("Proxy-Authorization");
                }

                // cache proxy authentication info
                if (proxyAuthentication != null) {
                    // cache auth info on success, domain header not relevant.
                    proxyAuthentication.addToCache();
                }

                if (respCode == HTTP_UNAUTHORIZED) {
                    if (streaming()) {
                        disconnectInternal();
                        throw new HttpRetryException (
                            RETRY_MSG2, HTTP_UNAUTHORIZED);
                    }

                    // Read comments labeled "Failed Negotiate" for details.
                    boolean dontUseNegotiate = false;
                    Iterator<String> iter = responses.multiValueIterator("WWW-Authenticate");
                    while (iter.hasNext()) {
                        String value = iter.next().trim();
                        if (value.equalsIgnoreCase("Negotiate") ||
                                value.equalsIgnoreCase("Kerberos")) {
                            if (!inNegotiate) {
                                inNegotiate = true;
                            } else {
                                dontUseNegotiate = true;
                                doingNTLM2ndStage = false;
                                serverAuthentication = null;
                            }
                            break;
                        }
                    }

                    srvHdr = new AuthenticationHeader (
                            "WWW-Authenticate", responses,
                            new HttpCallerInfo(url),
                            dontUseNegotiate
                    );

                    String raw = srvHdr.raw();
                    if (!doingNTLM2ndStage) {
                        if ((serverAuthentication != null)&&
                            serverAuthentication.getAuthScheme() != NTLM) {
                            if (serverAuthentication.isAuthorizationStale (raw)) {
                                /* we can retry with the current credentials */
                                disconnectWeb();
                                redirects++;
                                requests.set(serverAuthentication.getHeaderName(),
                                            serverAuthentication.getHeaderValue(url, method));
                                currentServerCredentials = serverAuthentication;
                                setCookieHeader();
                                continue;
                            } else {
                                serverAuthentication.removeFromCache();
                            }
                        }
                        serverAuthentication = getServerAuthentication(srvHdr);
                        currentServerCredentials = serverAuthentication;

                        if (serverAuthentication != null) {
                            disconnectWeb();
                            redirects++; // don't let things loop ad nauseum
                            setCookieHeader();
                            continue;
                        }
                    } else {
                        reset ();
                        /* header not used for ntlm */
                        if (!serverAuthentication.setHeaders(this, null, raw)) {
                            disconnectWeb();
                            throw new IOException ("Authentication failure");
                        }
                        doingNTLM2ndStage = false;
                        authObj = null;
                        setCookieHeader();
                        continue;
                    }
                }
                // cache server authentication info
                if (serverAuthentication != null) {
                    // cache auth info on success
                    if (!(serverAuthentication instanceof DigestAuthentication) ||
                        (domain == null)) {
                        if (serverAuthentication instanceof BasicAuthentication) {
                            // check if the path is shorter than the existing entry
                            String npath = AuthenticationInfo.reducePath (url.getPath());
                            String opath = serverAuthentication.path;
                            if (!opath.startsWith (npath) || npath.length() >= opath.length()) {
                                /* npath is longer, there must be a common root */
                                npath = BasicAuthentication.getRootPath (opath, npath);
                            }
                            // remove the entry and create a new one
                            BasicAuthentication a =
                                (BasicAuthentication) serverAuthentication.clone();
                            serverAuthentication.removeFromCache();
                            a.path = npath;
                            serverAuthentication = a;
                        }
                        serverAuthentication.addToCache();
                    } else {
                        // what we cache is based on the domain list in the request
                        DigestAuthentication srv = (DigestAuthentication)
                            serverAuthentication;
                        StringTokenizer tok = new StringTokenizer (domain," ");
                        String realm = srv.realm;
                        PasswordAuthentication pw = srv.pw;
                        digestparams = srv.params;
                        while (tok.hasMoreTokens()) {
                            String path = tok.nextToken();
                            try {
                                /* path could be an abs_path or a complete URI */
                                URL u = new URL (url, path);
                                DigestAuthentication d = new DigestAuthentication (
                                                   false, u, realm, "Digest", pw, digestparams);
                                d.addToCache ();
                            } catch (Exception e) {}
                        }
                    }
                }

                // some flags should be reset to its initialized form so that
                // even after a redirect the necessary checks can still be
                // preformed.
                inNegotiate = false;
                inNegotiateProxy = false;

                //serverAuthentication = null;
                doingNTLMp2ndStage = false;
                doingNTLM2ndStage = false;
                if (!isUserServerAuth)
                    requests.remove("Authorization");
                if (!isUserProxyAuth)
                    requests.remove("Proxy-Authorization");

                if (respCode == HTTP_OK) {
                    checkResponseCredentials (false);
                } else {
                    needToCheck = false;
                }

                // a flag need to clean
                needToCheck = true;

                if (followRedirect()) {
                    /* if we should follow a redirect, then the followRedirects()
                     * method will disconnect() and re-connect us to the new
                     * location
                     */
                    redirects++;

                    // redirecting HTTP response may have set cookie, so
                    // need to re-generate request header
                    setCookieHeader();

                    continue;
                }

                try {
                    cl = Long.parseLong(responses.findValue("content-length"));
                } catch (Exception exc) { };

                if (method.equals("HEAD") || cl == 0 ||
                    respCode == HTTP_NOT_MODIFIED ||
                    respCode == HTTP_NO_CONTENT) {

                    if (pi != null) {
                        pi.finishTracking();
                        pi = null;
                    }
                    http.finished();
                    http = null;
                    inputStream = new EmptyInputStream();
                    connected = false;
                }

                if (respCode == 200 || respCode == 203 || respCode == 206 ||
                    respCode == 300 || respCode == 301 || respCode == 410) {
                    if (cacheHandler != null && getUseCaches()) {
                        // give cache a chance to save response in cache
                        URI uri = ParseUtil.toURI(url);
                        if (uri != null) {
                            URLConnection uconn = this;
                            if ("https".equalsIgnoreCase(uri.getScheme())) {
                                try {
                                // use reflection to get to the public
                                // HttpsURLConnection instance saved in
                                // DelegateHttpsURLConnection
                                uconn = (URLConnection)this.getClass().getField("httpsURLConnection").get(this);
                                } catch (IllegalAccessException |
                                         NoSuchFieldException e) {
                                    // ignored; use 'this'
                                }
                            }
                            CacheRequest cacheRequest =
                                cacheHandler.put(uri, uconn);
                            if (cacheRequest != null && http != null) {
                                http.setCacheRequest(cacheRequest);
                                inputStream = new HttpInputStream(inputStream, cacheRequest);
                            }
                        }
                    }
                }

                if (!(inputStream instanceof HttpInputStream)) {
                    inputStream = new HttpInputStream(inputStream);
                }

                if (respCode >= 400) {
                    if (respCode == 404 || respCode == 410) {
                        throw new FileNotFoundException(url.toString());
                    } else {
                        throw new java.io.IOException("Server returned HTTP" +
                              " response code: " + respCode + " for URL: " +
                              url.toString());
                    }
                }
                poster = null;
                strOutputStream = null;
                return inputStream;
            } while (redirects < maxRedirects);

            throw new ProtocolException("Server redirected too many " +
                                        " times ("+ redirects + ")");
        } catch (RuntimeException e) {
            disconnectInternal();
            rememberedException = e;
            throw e;
        } catch (IOException e) {
            rememberedException = e;

            // buffer the error stream if bytes < 4k
            // and it can be buffered within 1 second
            String te = responses.findValue("Transfer-Encoding");
            if (http != null && http.isKeepingAlive() && enableESBuffer &&
                (cl > 0 || (te != null && te.equalsIgnoreCase("chunked")))) {
                errorStream = ErrorStream.getErrorStream(inputStream, cl, http);
            }
            throw e;
        } finally {
            if (proxyAuthKey != null) {
                AuthenticationInfo.endAuthRequest(proxyAuthKey);
            }
            if (serverAuthKey != null) {
                AuthenticationInfo.endAuthRequest(serverAuthKey);
            }
        }
    }

    /*
     * Creates a chained exception that has the same type as
     * original exception and with the same message. Right now,
     * there is no convenient APIs for doing so.
     */
    private IOException getChainedException(final IOException rememberedException) {
        try {
            final Object[] args = { rememberedException.getMessage() };
            IOException chainedException =
                java.security.AccessController.doPrivileged(
                    new java.security.PrivilegedExceptionAction<IOException>() {
                        public IOException run() throws Exception {
                            return (IOException)
                                rememberedException.getClass()
                                .getConstructor(new Class<?>[] { String.class })
                                .newInstance(args);
                        }
                    });
            chainedException.initCause(rememberedException);
            return chainedException;
        } catch (Exception ignored) {
            return rememberedException;
        }
    }

    @Override
    public InputStream getErrorStream() {
        if (connected && responseCode >= 400) {
            // Client Error 4xx and Server Error 5xx
            if (errorStream != null) {
                return errorStream;
            } else if (inputStream != null) {
                return inputStream;
            }
        }
        return null;
    }

    /**
     * set or reset proxy authentication info in request headers
     * after receiving a 407 error. In the case of NTLM however,
     * receiving a 407 is normal and we just skip the stale check
     * because ntlm does not support this feature.
     */
    private AuthenticationInfo
        resetProxyAuthentication(AuthenticationInfo proxyAuthentication, AuthenticationHeader auth) throws IOException {
        if ((proxyAuthentication != null )&&
             proxyAuthentication.getAuthScheme() != NTLM) {
            String raw = auth.raw();
            if (proxyAuthentication.isAuthorizationStale (raw)) {
                /* we can retry with the current credentials */
                String value;
                if (proxyAuthentication instanceof DigestAuthentication) {
                    DigestAuthentication digestProxy = (DigestAuthentication)
                        proxyAuthentication;
                    if (tunnelState() == TunnelState.SETUP) {
                        value = digestProxy.getHeaderValue(connectRequestURI(url), HTTP_CONNECT);
                    } else {
                        value = digestProxy.getHeaderValue(getRequestURI(), method);
                    }
                } else {
                    value = proxyAuthentication.getHeaderValue(url, method);
                }
                requests.set(proxyAuthentication.getHeaderName(), value);
                currentProxyCredentials = proxyAuthentication;
                return proxyAuthentication;
            } else {
                proxyAuthentication.removeFromCache();
            }
        }
        proxyAuthentication = getHttpProxyAuthentication(auth);
        currentProxyCredentials = proxyAuthentication;
        return  proxyAuthentication;
    }

    /**
     * Returns the tunnel state.
     *
     * @return  the state
     */
    TunnelState tunnelState() {
        return tunnelState;
    }

    /**
     * Set the tunneling status.
     *
     * @param  the state
     */
    public void setTunnelState(TunnelState tunnelState) {
        this.tunnelState = tunnelState;
    }

    /**
     * establish a tunnel through proxy server
     */
    public synchronized void doTunneling() throws IOException {
        int retryTunnel = 0;
        String statusLine = "";
        int respCode = 0;
        AuthenticationInfo proxyAuthentication = null;
        String proxyHost = null;
        int proxyPort = -1;

        // save current requests so that they can be restored after tunnel is setup.
        MessageHeader savedRequests = requests;
        requests = new MessageHeader();

        // Read comments labeled "Failed Negotiate" for details.
        boolean inNegotiateProxy = false;

        try {
            /* Actively setting up a tunnel */
            setTunnelState(TunnelState.SETUP);

            do {
                if (!checkReuseConnection()) {
                    proxiedConnect(url, proxyHost, proxyPort, false);
                }
                // send the "CONNECT" request to establish a tunnel
                // through proxy server
                sendCONNECTRequest();
                responses.reset();

                // There is no need to track progress in HTTP Tunneling,
                // so ProgressSource is null.
                http.parseHTTP(responses, null, this);

                /* Log the response to the CONNECT */
                if (logger.isLoggable(PlatformLogger.Level.FINE)) {
                    logger.fine(responses.toString());
                }

                if (responses.filterNTLMResponses("Proxy-Authenticate")) {
                    if (logger.isLoggable(PlatformLogger.Level.FINE)) {
                        logger.fine(">>>> Headers are filtered");
                        logger.fine(responses.toString());
                    }
                }

                statusLine = responses.getValue(0);
                StringTokenizer st = new StringTokenizer(statusLine);
                st.nextToken();
                respCode = Integer.parseInt(st.nextToken().trim());
                if (respCode == HTTP_PROXY_AUTH) {
                    // Read comments labeled "Failed Negotiate" for details.
                    boolean dontUseNegotiate = false;
                    Iterator<String> iter = responses.multiValueIterator("Proxy-Authenticate");
                    while (iter.hasNext()) {
                        String value = iter.next().trim();
                        if (value.equalsIgnoreCase("Negotiate") ||
                                value.equalsIgnoreCase("Kerberos")) {
                            if (!inNegotiateProxy) {
                                inNegotiateProxy = true;
                            } else {
                                dontUseNegotiate = true;
                                doingNTLMp2ndStage = false;
                                proxyAuthentication = null;
                            }
                            break;
                        }
                    }

                    AuthenticationHeader authhdr = new AuthenticationHeader (
                            "Proxy-Authenticate", responses,
                            new HttpCallerInfo(url, http.getProxyHostUsed(),
                                http.getProxyPortUsed()),
                            dontUseNegotiate
                    );
                    if (!doingNTLMp2ndStage) {
                        proxyAuthentication =
                            resetProxyAuthentication(proxyAuthentication, authhdr);
                        if (proxyAuthentication != null) {
                            proxyHost = http.getProxyHostUsed();
                            proxyPort = http.getProxyPortUsed();
                            disconnectInternal();
                            retryTunnel++;
                            continue;
                        }
                    } else {
                        String raw = responses.findValue ("Proxy-Authenticate");
                        reset ();
                        if (!proxyAuthentication.setHeaders(this,
                                                authhdr.headerParser(), raw)) {
                            disconnectInternal();
                            throw new IOException ("Authentication failure");
                        }
                        authObj = null;
                        doingNTLMp2ndStage = false;
                        continue;
                    }
                }
                // cache proxy authentication info
                if (proxyAuthentication != null) {
                    // cache auth info on success, domain header not relevant.
                    proxyAuthentication.addToCache();
                }

                if (respCode == HTTP_OK) {
                    setTunnelState(TunnelState.TUNNELING);
                    break;
                }
                // we don't know how to deal with other response code
                // so disconnect and report error
                disconnectInternal();
                setTunnelState(TunnelState.NONE);
                break;
            } while (retryTunnel < maxRedirects);

            if (retryTunnel >= maxRedirects || (respCode != HTTP_OK)) {
                throw new IOException("Unable to tunnel through proxy."+
                                      " Proxy returns \"" +
                                      statusLine + "\"");
            }
        } finally  {
            if (proxyAuthKey != null) {
                AuthenticationInfo.endAuthRequest(proxyAuthKey);
            }
        }

        // restore original request headers
        requests = savedRequests;

        // reset responses
        responses.reset();
    }

    static String connectRequestURI(URL url) {
        String host = url.getHost();
        int port = url.getPort();
        port = port != -1 ? port : url.getDefaultPort();

        return host + ":" + port;
    }

    /**
     * send a CONNECT request for establishing a tunnel to proxy server
     */
    private void sendCONNECTRequest() throws IOException {
        int port = url.getPort();

        requests.set(0, HTTP_CONNECT + " " + connectRequestURI(url)
                         + " " + httpVersion, null);
        requests.setIfNotSet("User-Agent", userAgent);

        String host = url.getHost();
        if (port != -1 && port != url.getDefaultPort()) {
            host += ":" + String.valueOf(port);
        }
        requests.setIfNotSet("Host", host);

        // Not really necessary for a tunnel, but can't hurt
        requests.setIfNotSet("Accept", acceptString);

        if (http.getHttpKeepAliveSet()) {
            requests.setIfNotSet("Proxy-Connection", "keep-alive");
        }

        setPreemptiveProxyAuthentication(requests);

         /* Log the CONNECT request */
        if (logger.isLoggable(PlatformLogger.Level.FINE)) {
            logger.fine(requests.toString());
        }

        http.writeRequests(requests, null);
    }

    /**
     * Sets pre-emptive proxy authentication in header
     */
    private void setPreemptiveProxyAuthentication(MessageHeader requests) throws IOException {
        AuthenticationInfo pauth
            = AuthenticationInfo.getProxyAuth(http.getProxyHostUsed(),
                                              http.getProxyPortUsed());
        if (pauth != null && pauth.supportsPreemptiveAuthorization()) {
            String value;
            if (pauth instanceof DigestAuthentication) {
                DigestAuthentication digestProxy = (DigestAuthentication) pauth;
                if (tunnelState() == TunnelState.SETUP) {
                    value = digestProxy
                        .getHeaderValue(connectRequestURI(url), HTTP_CONNECT);
                } else {
                    value = digestProxy.getHeaderValue(getRequestURI(), method);
                }
            } else {
                value = pauth.getHeaderValue(url, method);
            }

            // Sets "Proxy-authorization"
            requests.set(pauth.getHeaderName(), value);
            currentProxyCredentials = pauth;
        }
    }

    /**
     * Gets the authentication for an HTTP proxy, and applies it to
     * the connection.
     */
    @SuppressWarnings("fallthrough")
    private AuthenticationInfo getHttpProxyAuthentication (AuthenticationHeader authhdr) {
        /* get authorization from authenticator */
        AuthenticationInfo ret = null;
        String raw = authhdr.raw();
        String host = http.getProxyHostUsed();
        int port = http.getProxyPortUsed();
        if (host != null && authhdr.isPresent()) {
            HeaderParser p = authhdr.headerParser();
            String realm = p.findValue("realm");
            String scheme = authhdr.scheme();
            AuthScheme authScheme = UNKNOWN;
            if ("basic".equalsIgnoreCase(scheme)) {
                authScheme = BASIC;
            } else if ("digest".equalsIgnoreCase(scheme)) {
                authScheme = DIGEST;
            } else if ("ntlm".equalsIgnoreCase(scheme)) {
                authScheme = NTLM;
                doingNTLMp2ndStage = true;
            } else if ("Kerberos".equalsIgnoreCase(scheme)) {
                authScheme = KERBEROS;
                doingNTLMp2ndStage = true;
            } else if ("Negotiate".equalsIgnoreCase(scheme)) {
                authScheme = NEGOTIATE;
                doingNTLMp2ndStage = true;
            }

            if (realm == null)
                realm = "";
            proxyAuthKey = AuthenticationInfo.getProxyAuthKey(host, port, realm, authScheme);
            ret = AuthenticationInfo.getProxyAuth(proxyAuthKey);
            if (ret == null) {
                switch (authScheme) {
                case BASIC:
                    InetAddress addr = null;
                    try {
                        final String finalHost = host;
                        addr = java.security.AccessController.doPrivileged(
                            new java.security.PrivilegedExceptionAction<InetAddress>() {
                                public InetAddress run()
                                    throws java.net.UnknownHostException {
                                    return InetAddress.getByName(finalHost);
                                }
                            });
                    } catch (java.security.PrivilegedActionException ignored) {
                        // User will have an unknown host.
                    }
                    PasswordAuthentication a =
                        privilegedRequestPasswordAuthentication(
                                    host, addr, port, "http",
                                    realm, scheme, url, RequestorType.PROXY);
                    if (a != null) {
                        ret = new BasicAuthentication(true, host, port, realm, a);
                    }
                    break;
                case DIGEST:
                    a = privilegedRequestPasswordAuthentication(
                                    host, null, port, url.getProtocol(),
                                    realm, scheme, url, RequestorType.PROXY);
                    if (a != null) {
                        DigestAuthentication.Parameters params =
                            new DigestAuthentication.Parameters();
                        ret = new DigestAuthentication(true, host, port, realm,
                                                            scheme, a, params);
                    }
                    break;
                case NTLM:
                    if (NTLMAuthenticationProxy.supported) {
                        /* tryTransparentNTLMProxy will always be true the first
                         * time around, but verify that the platform supports it
                         * otherwise don't try. */
                        if (tryTransparentNTLMProxy) {
                            tryTransparentNTLMProxy =
                                    NTLMAuthenticationProxy.supportsTransparentAuth;
                        }
                        a = null;
                        if (tryTransparentNTLMProxy) {
                            logger.finest("Trying Transparent NTLM authentication");
                        } else {
                            a = privilegedRequestPasswordAuthentication(
                                                host, null, port, url.getProtocol(),
                                                "", scheme, url, RequestorType.PROXY);
                        }
                        /* If we are not trying transparent authentication then
                         * we need to have a PasswordAuthentication instance. For
                         * transparent authentication (Windows only) the username
                         * and password will be picked up from the current logged
                         * on users credentials.
                        */
                        if (tryTransparentNTLMProxy ||
                              (!tryTransparentNTLMProxy && a != null)) {
                            ret = NTLMAuthenticationProxy.proxy.create(true, host, port, a);
                        }

                        /* set to false so that we do not try again */
                        tryTransparentNTLMProxy = false;
                    }
                    break;
                case NEGOTIATE:
                    ret = new NegotiateAuthentication(new HttpCallerInfo(authhdr.getHttpCallerInfo(), "Negotiate"));
                    break;
                case KERBEROS:
                    ret = new NegotiateAuthentication(new HttpCallerInfo(authhdr.getHttpCallerInfo(), "Kerberos"));
                    break;
                case UNKNOWN:
                    if (logger.isLoggable(PlatformLogger.Level.FINEST)) {
                        logger.finest("Unknown/Unsupported authentication scheme: " + scheme);
                    }
                /*fall through*/
                default:
                    throw new AssertionError("should not reach here");
                }
            }
            // For backwards compatibility, we also try defaultAuth
            // REMIND:  Get rid of this for JDK2.0.

            if (ret == null && defaultAuth != null
                && defaultAuth.schemeSupported(scheme)) {
                try {
                    URL u = new URL("http", host, port, "/");
                    String a = defaultAuth.authString(u, scheme, realm);
                    if (a != null) {
                        ret = new BasicAuthentication (true, host, port, realm, a);
                        // not in cache by default - cache on success
                    }
                } catch (java.net.MalformedURLException ignored) {
                }
            }
            if (ret != null) {
                if (!ret.setHeaders(this, p, raw)) {
                    ret = null;
                }
            }
        }
        if (logger.isLoggable(PlatformLogger.Level.FINER)) {
            logger.finer("Proxy Authentication for " + authhdr.toString() +" returned " + (ret != null ? ret.toString() : "null"));
        }
        return ret;
    }

    /**
     * Gets the authentication for an HTTP server, and applies it to
     * the connection.
     * @param authHdr the AuthenticationHeader which tells what auth scheme is
     * preferred.
     */
    @SuppressWarnings("fallthrough")
    private AuthenticationInfo getServerAuthentication (AuthenticationHeader authhdr) {
        /* get authorization from authenticator */
        AuthenticationInfo ret = null;
        String raw = authhdr.raw();
        /* When we get an NTLM auth from cache, don't set any special headers */
        if (authhdr.isPresent()) {
            HeaderParser p = authhdr.headerParser();
            String realm = p.findValue("realm");
            String scheme = authhdr.scheme();
            AuthScheme authScheme = UNKNOWN;
            if ("basic".equalsIgnoreCase(scheme)) {
                authScheme = BASIC;
            } else if ("digest".equalsIgnoreCase(scheme)) {
                authScheme = DIGEST;
            } else if ("ntlm".equalsIgnoreCase(scheme)) {
                authScheme = NTLM;
                doingNTLM2ndStage = true;
            } else if ("Kerberos".equalsIgnoreCase(scheme)) {
                authScheme = KERBEROS;
                doingNTLM2ndStage = true;
            } else if ("Negotiate".equalsIgnoreCase(scheme)) {
                authScheme = NEGOTIATE;
                doingNTLM2ndStage = true;
            }

            domain = p.findValue ("domain");
            if (realm == null)
                realm = "";
            serverAuthKey = AuthenticationInfo.getServerAuthKey(url, realm, authScheme);
            ret = AuthenticationInfo.getServerAuth(serverAuthKey);
            InetAddress addr = null;
            if (ret == null) {
                try {
                    addr = InetAddress.getByName(url.getHost());
                } catch (java.net.UnknownHostException ignored) {
                    // User will have addr = null
                }
            }
            // replacing -1 with default port for a protocol
            int port = url.getPort();
            if (port == -1) {
                port = url.getDefaultPort();
            }
            if (ret == null) {
                switch(authScheme) {
                case KERBEROS:
                    ret = new NegotiateAuthentication(new HttpCallerInfo(authhdr.getHttpCallerInfo(), "Kerberos"));
                    break;
                case NEGOTIATE:
                    ret = new NegotiateAuthentication(new HttpCallerInfo(authhdr.getHttpCallerInfo(), "Negotiate"));
                    break;
                case BASIC:
                    PasswordAuthentication a =
                        privilegedRequestPasswordAuthentication(
                            url.getHost(), addr, port, url.getProtocol(),
                            realm, scheme, url, RequestorType.SERVER);
                    if (a != null) {
                        ret = new BasicAuthentication(false, url, realm, a);
                    }
                    break;
                case DIGEST:
                    a = privilegedRequestPasswordAuthentication(
                            url.getHost(), addr, port, url.getProtocol(),
                            realm, scheme, url, RequestorType.SERVER);
                    if (a != null) {
                        digestparams = new DigestAuthentication.Parameters();
                        ret = new DigestAuthentication(false, url, realm, scheme, a, digestparams);
                    }
                    break;
                case NTLM:
                    if (NTLMAuthenticationProxy.supported) {
                        URL url1;
                        try {
                            url1 = new URL (url, "/"); /* truncate the path */
                        } catch (Exception e) {
                            url1 = url;
                        }

                        /* tryTransparentNTLMServer will always be true the first
                         * time around, but verify that the platform supports it
                         * otherwise don't try. */
                        if (tryTransparentNTLMServer) {
                            tryTransparentNTLMServer =
                                    NTLMAuthenticationProxy.supportsTransparentAuth;
                            /* If the platform supports transparent authentication
                             * then check if we are in a secure environment
                             * whether, or not, we should try transparent authentication.*/
                            if (tryTransparentNTLMServer) {
                                tryTransparentNTLMServer =
                                        NTLMAuthenticationProxy.isTrustedSite(url);
                            }
                        }
                        a = null;
                        if (tryTransparentNTLMServer) {
                            logger.finest("Trying Transparent NTLM authentication");
                        } else {
                            a = privilegedRequestPasswordAuthentication(
                                url.getHost(), addr, port, url.getProtocol(),
                                "", scheme, url, RequestorType.SERVER);
                        }

                        /* If we are not trying transparent authentication then
                         * we need to have a PasswordAuthentication instance. For
                         * transparent authentication (Windows only) the username
                         * and password will be picked up from the current logged
                         * on users credentials.
                         */
                        if (tryTransparentNTLMServer ||
                              (!tryTransparentNTLMServer && a != null)) {
                            ret = NTLMAuthenticationProxy.proxy.create(false, url1, a);
                        }

                        /* set to false so that we do not try again */
                        tryTransparentNTLMServer = false;
                    }
                    break;
                case UNKNOWN:
                    if (logger.isLoggable(PlatformLogger.Level.FINEST)) {
                        logger.finest("Unknown/Unsupported authentication scheme: " + scheme);
                    }
                /*fall through*/
                default:
                    throw new AssertionError("should not reach here");
                }
            }

            // For backwards compatibility, we also try defaultAuth
            // REMIND:  Get rid of this for JDK2.0.

            if (ret == null && defaultAuth != null
                && defaultAuth.schemeSupported(scheme)) {
                String a = defaultAuth.authString(url, scheme, realm);
                if (a != null) {
                    ret = new BasicAuthentication (false, url, realm, a);
                    // not in cache by default - cache on success
                }
            }

            if (ret != null ) {
                if (!ret.setHeaders(this, p, raw)) {
                    ret = null;
                }
            }
        }
        if (logger.isLoggable(PlatformLogger.Level.FINER)) {
            logger.finer("Server Authentication for " + authhdr.toString() +" returned " + (ret != null ? ret.toString() : "null"));
        }
        return ret;
    }

    /* inclose will be true if called from close(), in which case we
     * force the call to check because this is the last chance to do so.
     * If not in close(), then the authentication info could arrive in a trailer
     * field, which we have not read yet.
     */
    private void checkResponseCredentials (boolean inClose) throws IOException {
        try {
            if (!needToCheck)
                return;
            if ((validateProxy && currentProxyCredentials != null) &&
                (currentProxyCredentials instanceof DigestAuthentication)) {
                String raw = responses.findValue ("Proxy-Authentication-Info");
                if (inClose || (raw != null)) {
                    DigestAuthentication da = (DigestAuthentication)
                        currentProxyCredentials;
                    da.checkResponse (raw, method, getRequestURI());
                    currentProxyCredentials = null;
                }
            }
            if ((validateServer && currentServerCredentials != null) &&
                (currentServerCredentials instanceof DigestAuthentication)) {
                String raw = responses.findValue ("Authentication-Info");
                if (inClose || (raw != null)) {
                    DigestAuthentication da = (DigestAuthentication)
                        currentServerCredentials;
                    da.checkResponse (raw, method, url);
                    currentServerCredentials = null;
                }
            }
            if ((currentServerCredentials==null) && (currentProxyCredentials == null)) {
                needToCheck = false;
            }
        } catch (IOException e) {
            disconnectInternal();
            connected = false;
            throw e;
        }
    }

   /* The request URI used in the request line for this request.
    * Also, needed for digest authentication
    */

    String requestURI = null;

    String getRequestURI() throws IOException {
        if (requestURI == null) {
            requestURI = http.getURLFile();
        }
        return requestURI;
    }

    /* Tells us whether to follow a redirect.  If so, it
     * closes the connection (break any keep-alive) and
     * resets the url, re-connects, and resets the request
     * property.
     */
    private boolean followRedirect() throws IOException {
        if (!getInstanceFollowRedirects()) {
            return false;
        }

        final int stat = getResponseCode();
        if (stat < 300 || stat > 307 || stat == 306
                                || stat == HTTP_NOT_MODIFIED) {
            return false;
        }
        final String loc = getHeaderField("Location");
        if (loc == null) {
            /* this should be present - if not, we have no choice
             * but to go forward w/ the response we got
             */
            return false;
        }

        URL locUrl;
        try {
            locUrl = new URL(loc);
            if (!url.getProtocol().equalsIgnoreCase(locUrl.getProtocol())) {
                return false;
            }

        } catch (MalformedURLException mue) {
          // treat loc as a relative URI to conform to popular browsers
          locUrl = new URL(url, loc);
        }

        final URL locUrl0 = locUrl;
        socketPermission = null; // force recalculation
        SocketPermission p = URLtoSocketPermission(locUrl);

        if (p != null) {
            try {
                return AccessController.doPrivileged(
                    new PrivilegedExceptionAction<Boolean>() {
                        public Boolean run() throws IOException {
                            return followRedirect0(loc, stat, locUrl0);
                        }
                    }, null, p
                );
            } catch (PrivilegedActionException e) {
                throw (IOException) e.getException();
            }
        } else {
            // run without additional permission
            return followRedirect0(loc, stat, locUrl);
        }
    }

    /* Tells us whether to follow a redirect.  If so, it
     * closes the connection (break any keep-alive) and
     * resets the url, re-connects, and resets the request
     * property.
     */
    private boolean followRedirect0(String loc, int stat, URL locUrl)
        throws IOException
    {
        disconnectInternal();
        if (streaming()) {
            throw new HttpRetryException (RETRY_MSG3, stat, loc);
        }
        if (logger.isLoggable(PlatformLogger.Level.FINE)) {
            logger.fine("Redirected from " + url + " to " + locUrl);
        }

        // clear out old response headers!!!!
        responses = new MessageHeader();
        if (stat == HTTP_USE_PROXY) {
            /* This means we must re-request the resource through the
             * proxy denoted in the "Location:" field of the response.
             * Judging by the spec, the string in the Location header
             * _should_ denote a URL - let's hope for "http://my.proxy.org"
             * Make a new HttpClient to the proxy, using HttpClient's
             * Instance-specific proxy fields, but note we're still fetching
             * the same URL.
             */
            String proxyHost = locUrl.getHost();
            int proxyPort = locUrl.getPort();

            SecurityManager security = System.getSecurityManager();
            if (security != null) {
                security.checkConnect(proxyHost, proxyPort);
            }

            setProxiedClient (url, proxyHost, proxyPort);
            requests.set(0, method + " " + getRequestURI()+" "  +
                             httpVersion, null);
            connected = true;
        } else {
            // maintain previous headers, just change the name
            // of the file we're getting
            url = locUrl;
            requestURI = null; // force it to be recalculated
            if (method.equals("POST") && !Boolean.getBoolean("http.strictPostRedirect") && (stat!=307)) {
                /* The HTTP/1.1 spec says that a redirect from a POST
                 * *should not* be immediately turned into a GET, and
                 * that some HTTP/1.0 clients incorrectly did this.
                 * Correct behavior redirects a POST to another POST.
                 * Unfortunately, since most browsers have this incorrect
                 * behavior, the web works this way now.  Typical usage
                 * seems to be:
                 *   POST a login code or passwd to a web page.
                 *   after validation, the server redirects to another
                 *     (welcome) page
                 *   The second request is (erroneously) expected to be GET
                 *
                 * We will do the incorrect thing (POST-->GET) by default.
                 * We will provide the capability to do the "right" thing
                 * (POST-->POST) by a system property, "http.strictPostRedirect=true"
                 */

                requests = new MessageHeader();
                setRequests = false;
                super.setRequestMethod("GET"); // avoid the connecting check
                poster = null;
                if (!checkReuseConnection())
                    connect();
            } else {
                if (!checkReuseConnection())
                    connect();
                /* Even after a connect() call, http variable still can be
                 * null, if a ResponseCache has been installed and it returns
                 * a non-null CacheResponse instance. So check nullity before using it.
                 *
                 * And further, if http is null, there's no need to do anything
                 * about request headers because successive http session will use
                 * cachedInputStream/cachedHeaders anyway, which is returned by
                 * CacheResponse.
                 */
                if (http != null) {
                    requests.set(0, method + " " + getRequestURI()+" "  +
                                 httpVersion, null);
                    int port = url.getPort();
                    String host = url.getHost();
                    if (port != -1 && port != url.getDefaultPort()) {
                        host += ":" + String.valueOf(port);
                    }
                    requests.set("Host", host);
                }
            }
        }
        return true;
    }

    /* dummy byte buffer for reading off socket prior to closing */
    byte[] cdata = new byte [128];

    /**
     * Reset (without disconnecting the TCP conn) in order to do another transaction with this instance
     */
    private void reset() throws IOException {
        http.reuse = true;
        /* must save before calling close */
        reuseClient = http;
        InputStream is = http.getInputStream();
        if (!method.equals("HEAD")) {
            try {
                /* we want to read the rest of the response without using the
                 * hurry mechanism, because that would close the connection
                 * if everything is not available immediately
                 */
                if ((is instanceof ChunkedInputStream) ||
                    (is instanceof MeteredStream)) {
                    /* reading until eof will not block */
                    while (is.read (cdata) > 0) {}
                } else {
                    /* raw stream, which will block on read, so only read
                     * the expected number of bytes, probably 0
                     */
                    long cl = 0;
                    int n = 0;
                    String cls = responses.findValue ("Content-Length");
                    if (cls != null) {
                        try {
                            cl = Long.parseLong (cls);
                        } catch (NumberFormatException e) {
                            cl = 0;
                        }
                    }
                    for (long i=0; i<cl; ) {
                        if ((n = is.read (cdata)) == -1) {
                            break;
                        } else {
                            i+= n;
                        }
                    }
                }
            } catch (IOException e) {
                http.reuse = false;
                reuseClient = null;
                disconnectInternal();
                return;
            }
            try {
                if (is instanceof MeteredStream) {
                    is.close();
                }
            } catch (IOException e) { }
        }
        responseCode = -1;
        responses = new MessageHeader();
        connected = false;
    }

    /**
     * Disconnect from the web server at the first 401 error. Do not
     * disconnect when using a proxy, a good proxy should have already
     * closed the connection to the web server.
     */
    private void disconnectWeb() throws IOException {
        if (usingProxy() && http.isKeepingAlive()) {
            responseCode = -1;
            // clean up, particularly, skip the content part
            // of a 401 error response
            reset();
        } else {
            disconnectInternal();
        }
    }

    /**
     * Disconnect from the server (for internal use)
     */
    private void disconnectInternal() {
        responseCode = -1;
        inputStream = null;
        if (pi != null) {
            pi.finishTracking();
            pi = null;
        }
        if (http != null) {
            http.closeServer();
            http = null;
            connected = false;
        }
    }

    /**
     * Disconnect from the server (public API)
     */
    public void disconnect() {

        responseCode = -1;
        if (pi != null) {
            pi.finishTracking();
            pi = null;
        }

        if (http != null) {
            /*
             * If we have an input stream this means we received a response
             * from the server. That stream may have been read to EOF and
             * dependening on the stream type may already be closed or the
             * the http client may be returned to the keep-alive cache.
             * If the http client has been returned to the keep-alive cache
             * it may be closed (idle timeout) or may be allocated to
             * another request.
             *
             * In other to avoid timing issues we close the input stream
             * which will either close the underlying connection or return
             * the client to the cache. If there's a possibility that the
             * client has been returned to the cache (ie: stream is a keep
             * alive stream or a chunked input stream) then we remove an
             * idle connection to the server. Note that this approach
             * can be considered an approximation in that we may close a
             * different idle connection to that used by the request.
             * Additionally it's possible that we close two connections
             * - the first becuase it wasn't an EOF (and couldn't be
             * hurried) - the second, another idle connection to the
             * same server. The is okay because "disconnect" is an
             * indication that the application doesn't intend to access
             * this http server for a while.
             */

            if (inputStream != null) {
                HttpClient hc = http;

                // un-synchronized
                boolean ka = hc.isKeepingAlive();

                try {
                    inputStream.close();
                } catch (IOException ioe) { }

                // if the connection is persistent it may have been closed
                // or returned to the keep-alive cache. If it's been returned
                // to the keep-alive cache then we would like to close it
                // but it may have been allocated

                if (ka) {
                    hc.closeIdleConnection();
                }


            } else {
                // We are deliberatly being disconnected so HttpClient
                // should not try to resend the request no matter what stage
                // of the connection we are in.
                http.setDoNotRetry(true);

                http.closeServer();
            }

            //      poster = null;
            http = null;
            connected = false;
        }
        cachedInputStream = null;
        if (cachedHeaders != null) {
            cachedHeaders.reset();
        }
    }

    public boolean usingProxy() {
        if (http != null) {
            return (http.getProxyHostUsed() != null);
        }
        return false;
    }

    // constant strings represent set-cookie header names
    private final static String SET_COOKIE = "set-cookie";
    private final static String SET_COOKIE2 = "set-cookie2";

    /**
     * Returns a filtered version of the given headers value.
     *
     * Note: The implementation currently only filters out HttpOnly cookies
     *       from Set-Cookie and Set-Cookie2 headers.
     */
    private String filterHeaderField(String name, String value) {
        if (value == null)
            return null;

        if (SET_COOKIE.equalsIgnoreCase(name) ||
            SET_COOKIE2.equalsIgnoreCase(name)) {

            // Filtering only if there is a cookie handler. [Assumption: the
            // cookie handler will store/retrieve the HttpOnly cookies]
            if (cookieHandler == null || value.length() == 0)
                return value;

            sun.misc.JavaNetHttpCookieAccess access =
                    sun.misc.SharedSecrets.getJavaNetHttpCookieAccess();
            StringBuilder retValue = new StringBuilder();
            List<HttpCookie> cookies = access.parse(value);
            boolean multipleCookies = false;
            for (HttpCookie cookie : cookies) {
                // skip HttpOnly cookies
                if (cookie.isHttpOnly())
                    continue;
                if (multipleCookies)
                    retValue.append(',');  // RFC 2965, comma separated
                retValue.append(access.header(cookie));
                multipleCookies = true;
            }

            return retValue.length() == 0 ? "" : retValue.toString();
        }

        return value;
    }

    // Cache the filtered response headers so that they don't need
    // to be generated for every getHeaderFields() call.
    private Map<String, List<String>> filteredHeaders;  // null

    private Map<String, List<String>> getFilteredHeaderFields() {
        if (filteredHeaders != null)
            return filteredHeaders;

        Map<String, List<String>> headers, tmpMap = new HashMap<>();

        if (cachedHeaders != null)
            headers = cachedHeaders.getHeaders();
        else
            headers = responses.getHeaders();

        for (Map.Entry<String, List<String>> e: headers.entrySet()) {
            String key = e.getKey();
            List<String> values = e.getValue(), filteredVals = new ArrayList<>();
            for (String value : values) {
                String fVal = filterHeaderField(key, value);
                if (fVal != null)
                    filteredVals.add(fVal);
            }
            if (!filteredVals.isEmpty())
                tmpMap.put(key, Collections.unmodifiableList(filteredVals));
        }

        return filteredHeaders = Collections.unmodifiableMap(tmpMap);
    }

    /**
     * Gets a header field by name. Returns null if not known.
     * @param name the name of the header field
     */
    @Override
    public String getHeaderField(String name) {
        try {
            getInputStream();
        } catch (IOException e) {}

        if (cachedHeaders != null) {
            return filterHeaderField(name, cachedHeaders.findValue(name));
        }

        return filterHeaderField(name, responses.findValue(name));
    }

    /**
     * Returns an unmodifiable Map of the header fields.
     * The Map keys are Strings that represent the
     * response-header field names. Each Map value is an
     * unmodifiable List of Strings that represents
     * the corresponding field values.
     *
     * @return a Map of header fields
     * @since 1.4
     */
    @Override
    public Map<String, List<String>> getHeaderFields() {
        try {
            getInputStream();
        } catch (IOException e) {}

        return getFilteredHeaderFields();
    }

    /**
     * Gets a header field by index. Returns null if not known.
     * @param n the index of the header field
     */
    @Override
    public String getHeaderField(int n) {
        try {
            getInputStream();
        } catch (IOException e) {}

        if (cachedHeaders != null) {
           return filterHeaderField(cachedHeaders.getKey(n),
                                    cachedHeaders.getValue(n));
        }
        return filterHeaderField(responses.getKey(n), responses.getValue(n));
    }

    /**
     * Gets a header field by index. Returns null if not known.
     * @param n the index of the header field
     */
    @Override
    public String getHeaderFieldKey(int n) {
        try {
            getInputStream();
        } catch (IOException e) {}

        if (cachedHeaders != null) {
            return cachedHeaders.getKey(n);
        }

        return responses.getKey(n);
    }

    /**
     * Sets request property. If a property with the key already
     * exists, overwrite its value with the new value.
     * @param value the value to be set
     */
    @Override
    public synchronized void setRequestProperty(String key, String value) {
        if (connected || connecting)
            throw new IllegalStateException("Already connected");
        if (key == null)
            throw new NullPointerException ("key is null");

        if (isExternalMessageHeaderAllowed(key, value)) {
            requests.set(key, value);
            if (!key.equalsIgnoreCase("Content-Type")) {
                userHeaders.set(key, value);
            }
        }
    }

    MessageHeader getUserSetHeaders() {
        return userHeaders;
    }

    /**
     * Adds a general request property specified by a
     * key-value pair.  This method will not overwrite
     * existing values associated with the same key.
     *
     * @param   key     the keyword by which the request is known
     *                  (e.g., "<code>accept</code>").
     * @param   value  the value associated with it.
     * @see #getRequestProperties(java.lang.String)
     * @since 1.4
     */
    @Override
    public synchronized void addRequestProperty(String key, String value) {
        if (connected || connecting)
            throw new IllegalStateException("Already connected");
        if (key == null)
            throw new NullPointerException ("key is null");

        if (isExternalMessageHeaderAllowed(key, value)) {
            requests.add(key, value);
            if (!key.equalsIgnoreCase("Content-Type")) {
                    userHeaders.add(key, value);
            }
        }
    }

    //
    // Set a property for authentication.  This can safely disregard
    // the connected test.
    //
    public void setAuthenticationProperty(String key, String value) {
        checkMessageHeader(key, value);
        requests.set(key, value);
    }

    @Override
    public synchronized String getRequestProperty (String key) {
        if (key == null) {
            return null;
        }

        // don't return headers containing security sensitive information
        for (int i=0; i < EXCLUDE_HEADERS.length; i++) {
            if (key.equalsIgnoreCase(EXCLUDE_HEADERS[i])) {
                return null;
            }
        }
        if (!setUserCookies) {
            if (key.equalsIgnoreCase("Cookie")) {
                return userCookies;
            }
            if (key.equalsIgnoreCase("Cookie2")) {
                return userCookies2;
            }
        }
        return requests.findValue(key);
    }

    /**
     * Returns an unmodifiable Map of general request
     * properties for this connection. The Map keys
     * are Strings that represent the request-header
     * field names. Each Map value is a unmodifiable List
     * of Strings that represents the corresponding
     * field values.
     *
     * @return  a Map of the general request properties for this connection.
     * @throws IllegalStateException if already connected
     * @since 1.4
     */
    @Override
    public synchronized Map<String, List<String>> getRequestProperties() {
        if (connected)
            throw new IllegalStateException("Already connected");

        // exclude headers containing security-sensitive info
        if (setUserCookies) {
            return requests.getHeaders(EXCLUDE_HEADERS);
        }
        /*
         * The cookies in the requests message headers may have
         * been modified. Use the saved user cookies instead.
         */
        Map<String, List<String>> userCookiesMap = null;
        if (userCookies != null || userCookies2 != null) {
            userCookiesMap = new HashMap<>();
            if (userCookies != null) {
                userCookiesMap.put("Cookie", Arrays.asList(userCookies));
            }
            if (userCookies2 != null) {
                userCookiesMap.put("Cookie2", Arrays.asList(userCookies2));
            }
        }
        return requests.filterAndAddHeaders(EXCLUDE_HEADERS2, userCookiesMap);
    }

    @Override
    public void setConnectTimeout(int timeout) {
        if (timeout < 0)
            throw new IllegalArgumentException("timeouts can't be negative");
        connectTimeout = timeout;
    }


    /**
     * Returns setting for connect timeout.
     * <p>
     * 0 return implies that the option is disabled
     * (i.e., timeout of infinity).
     *
     * @return an <code>int</code> that indicates the connect timeout
     *         value in milliseconds
     * @see java.net.URLConnection#setConnectTimeout(int)
     * @see java.net.URLConnection#connect()
     * @since 1.5
     */
    @Override
    public int getConnectTimeout() {
        return (connectTimeout < 0 ? 0 : connectTimeout);
    }

    /**
     * Sets the read timeout to a specified timeout, in
     * milliseconds. A non-zero value specifies the timeout when
     * reading from Input stream when a connection is established to a
     * resource. If the timeout expires before there is data available
     * for read, a java.net.SocketTimeoutException is raised. A
     * timeout of zero is interpreted as an infinite timeout.
     *
     * <p> Some non-standard implementation of this method ignores the
     * specified timeout. To see the read timeout set, please call
     * getReadTimeout().
     *
     * @param timeout an <code>int</code> that specifies the timeout
     * value to be used in milliseconds
     * @throws IllegalArgumentException if the timeout parameter is negative
     *
     * @see java.net.URLConnectiongetReadTimeout()
     * @see java.io.InputStream#read()
     * @since 1.5
     */
    @Override
    public void setReadTimeout(int timeout) {
        if (timeout < 0)
            throw new IllegalArgumentException("timeouts can't be negative");
        readTimeout = timeout;
    }

    /**
     * Returns setting for read timeout. 0 return implies that the
     * option is disabled (i.e., timeout of infinity).
     *
     * @return an <code>int</code> that indicates the read timeout
     *         value in milliseconds
     *
     * @see java.net.URLConnection#setReadTimeout(int)
     * @see java.io.InputStream#read()
     * @since 1.5
     */
    @Override
    public int getReadTimeout() {
        return readTimeout < 0 ? 0 : readTimeout;
    }

    public CookieHandler getCookieHandler() {
        return cookieHandler;
    }

    String getMethod() {
        return method;
    }

    private MessageHeader mapToMessageHeader(Map<String, List<String>> map) {
        MessageHeader headers = new MessageHeader();
        if (map == null || map.isEmpty()) {
            return headers;
        }
        for (Map.Entry<String, List<String>> entry : map.entrySet()) {
            String key = entry.getKey();
            List<String> values = entry.getValue();
            for (String value : values) {
                if (key == null) {
                    headers.prepend(key, value);
                } else {
                    headers.add(key, value);
                }
            }
        }
        return headers;
    }

    /* The purpose of this wrapper is just to capture the close() call
     * so we can check authentication information that may have
     * arrived in a Trailer field
     */
    class HttpInputStream extends FilterInputStream {
        private CacheRequest cacheRequest;
        private OutputStream outputStream;
        private boolean marked = false;
        private int inCache = 0;
        private int markCount = 0;
        private boolean closed;  // false

        public HttpInputStream (InputStream is) {
            super (is);
            this.cacheRequest = null;
            this.outputStream = null;
        }

        public HttpInputStream (InputStream is, CacheRequest cacheRequest) {
            super (is);
            this.cacheRequest = cacheRequest;
            try {
                this.outputStream = cacheRequest.getBody();
            } catch (IOException ioex) {
                this.cacheRequest.abort();
                this.cacheRequest = null;
                this.outputStream = null;
            }
        }

        /**
         * Marks the current position in this input stream. A subsequent
         * call to the <code>reset</code> method repositions this stream at
         * the last marked position so that subsequent reads re-read the same
         * bytes.
         * <p>
         * The <code>readlimit</code> argument tells this input stream to
         * allow that many bytes to be read before the mark position gets
         * invalidated.
         * <p>
         * This method simply performs <code>in.mark(readlimit)</code>.
         *
         * @param   readlimit   the maximum limit of bytes that can be read before
         *                      the mark position becomes invalid.
         * @see     java.io.FilterInputStream#in
         * @see     java.io.FilterInputStream#reset()
         */
        @Override
        public synchronized void mark(int readlimit) {
            super.mark(readlimit);
            if (cacheRequest != null) {
                marked = true;
                markCount = 0;
            }
        }

        /**
         * Repositions this stream to the position at the time the
         * <code>mark</code> method was last called on this input stream.
         * <p>
         * This method
         * simply performs <code>in.reset()</code>.
         * <p>
         * Stream marks are intended to be used in
         * situations where you need to read ahead a little to see what's in
         * the stream. Often this is most easily done by invoking some
         * general parser. If the stream is of the type handled by the
         * parse, it just chugs along happily. If the stream is not of
         * that type, the parser should toss an exception when it fails.
         * If this happens within readlimit bytes, it allows the outer
         * code to reset the stream and try another parser.
         *
         * @exception  IOException  if the stream has not been marked or if the
         *               mark has been invalidated.
         * @see        java.io.FilterInputStream#in
         * @see        java.io.FilterInputStream#mark(int)
         */
        @Override
        public synchronized void reset() throws IOException {
            super.reset();
            if (cacheRequest != null) {
                marked = false;
                inCache += markCount;
            }
        }

        private void ensureOpen() throws IOException {
            if (closed)
                throw new IOException("stream is closed");
        }

        @Override
        public int read() throws IOException {
            ensureOpen();
            try {
                byte[] b = new byte[1];
                int ret = read(b);
                return (ret == -1? ret : (b[0] & 0x00FF));
            } catch (IOException ioex) {
                if (cacheRequest != null) {
                    cacheRequest.abort();
                }
                throw ioex;
            }
        }

        @Override
        public int read(byte[] b) throws IOException {
            return read(b, 0, b.length);
        }

        @Override
        public int read(byte[] b, int off, int len) throws IOException {
            ensureOpen();
            try {
                int newLen = super.read(b, off, len);
                int nWrite;
                // write to cache
                if (inCache > 0) {
                    if (inCache >= newLen) {
                        inCache -= newLen;
                        nWrite = 0;
                    } else {
                        nWrite = newLen - inCache;
                        inCache = 0;
                    }
                } else {
                    nWrite = newLen;
                }
                if (nWrite > 0 && outputStream != null)
                    outputStream.write(b, off + (newLen-nWrite), nWrite);
                if (marked) {
                    markCount += newLen;
                }
                return newLen;
            } catch (IOException ioex) {
                if (cacheRequest != null) {
                    cacheRequest.abort();
                }
                throw ioex;
            }
        }

        /* skip() calls read() in order to ensure that entire response gets
         * cached. same implementation as InputStream.skip */

        private byte[] skipBuffer;
        private static final int SKIP_BUFFER_SIZE = 8096;

        @Override
        public long skip (long n) throws IOException {
            ensureOpen();
            long remaining = n;
            int nr;
            if (skipBuffer == null)
                skipBuffer = new byte[SKIP_BUFFER_SIZE];

            byte[] localSkipBuffer = skipBuffer;

            if (n <= 0) {
                return 0;
            }

            while (remaining > 0) {
                nr = read(localSkipBuffer, 0,
                          (int) Math.min(SKIP_BUFFER_SIZE, remaining));
                if (nr < 0) {
                    break;
                }
                remaining -= nr;
            }

            return n - remaining;
        }

        @Override
        public void close () throws IOException {
            if (closed)
                return;

            try {
                if (outputStream != null) {
                    if (read() != -1) {
                        cacheRequest.abort();
                    } else {
                        outputStream.close();
                    }
                }
                super.close ();
            } catch (IOException ioex) {
                if (cacheRequest != null) {
                    cacheRequest.abort();
                }
                throw ioex;
            } finally {
                closed = true;
                HttpURLConnection.this.http = null;
                checkResponseCredentials (true);
            }
        }
    }

    class StreamingOutputStream extends FilterOutputStream {

        long expected;
        long written;
        boolean closed;
        boolean error;
        IOException errorExcp;

        /**
         * expectedLength == -1 if the stream is chunked
         * expectedLength > 0 if the stream is fixed content-length
         *    In the 2nd case, we make sure the expected number of
         *    of bytes are actually written
         */
        StreamingOutputStream (OutputStream os, long expectedLength) {
            super (os);
            expected = expectedLength;
            written = 0L;
            closed = false;
            error = false;
        }

        @Override
        public void write (int b) throws IOException {
            checkError();
            written ++;
            if (expected != -1L && written > expected) {
                throw new IOException ("too many bytes written");
            }
            out.write (b);
        }

        @Override
        public void write (byte[] b) throws IOException {
            write (b, 0, b.length);
        }

        @Override
        public void write (byte[] b, int off, int len) throws IOException {
            checkError();
            written += len;
            if (expected != -1L && written > expected) {
                out.close ();
                throw new IOException ("too many bytes written");
            }
            out.write (b, off, len);
        }

        void checkError () throws IOException {
            if (closed) {
                throw new IOException ("Stream is closed");
            }
            if (error) {
                throw errorExcp;
            }
            if (((PrintStream)out).checkError()) {
                throw new IOException("Error writing request body to server");
            }
        }

        /* this is called to check that all the bytes
         * that were supposed to be written were written
         * and that the stream is now closed().
         */
        boolean writtenOK () {
            return closed && ! error;
        }

        @Override
        public void close () throws IOException {
            if (closed) {
                return;
            }
            closed = true;
            if (expected != -1L) {
                /* not chunked */
                if (written != expected) {
                    error = true;
                    errorExcp = new IOException ("insufficient data written");
                    out.close ();
                    throw errorExcp;
                }
                super.flush(); /* can't close the socket */
            } else {
                /* chunked */
                super.close (); /* force final chunk to be written */
                /* trailing \r\n */
                OutputStream o = http.getOutputStream();
                o.write ('\r');
                o.write ('\n');
                o.flush();
            }
        }
    }


    static class ErrorStream extends InputStream {
        ByteBuffer buffer;
        InputStream is;

        private ErrorStream(ByteBuffer buf) {
            buffer = buf;
            is = null;
        }

        private ErrorStream(ByteBuffer buf, InputStream is) {
            buffer = buf;
            this.is = is;
        }

        // when this method is called, it's either the case that cl > 0, or
        // if chunk-encoded, cl = -1; in other words, cl can't be 0
        public static InputStream getErrorStream(InputStream is, long cl, HttpClient http) {

            // cl can't be 0; this following is here for extra precaution
            if (cl == 0) {
                return null;
            }

            try {
                // set SO_TIMEOUT to 1/5th of the total timeout
                // remember the old timeout value so that we can restore it
                int oldTimeout = http.getReadTimeout();
                http.setReadTimeout(timeout4ESBuffer/5);

                long expected = 0;
                boolean isChunked = false;
                // the chunked case
                if (cl < 0) {
                    expected = bufSize4ES;
                    isChunked = true;
                } else {
                    expected = cl;
                }
                if (expected <= bufSize4ES) {
                    int exp = (int) expected;
                    byte[] buffer = new byte[exp];
                    int count = 0, time = 0, len = 0;
                    do {
                        try {
                            len = is.read(buffer, count,
                                             buffer.length - count);
                            if (len < 0) {
                                if (isChunked) {
                                    // chunked ended
                                    // if chunked ended prematurely,
                                    // an IOException would be thrown
                                    break;
                                }
                                // the server sends less than cl bytes of data
                                throw new IOException("the server closes"+
                                                      " before sending "+cl+
                                                      " bytes of data");
                            }
                            count += len;
                        } catch (SocketTimeoutException ex) {
                            time += timeout4ESBuffer/5;
                        }
                    } while (count < exp && time < timeout4ESBuffer);

                    // reset SO_TIMEOUT to old value
                    http.setReadTimeout(oldTimeout);

                    // if count < cl at this point, we will not try to reuse
                    // the connection
                    if (count == 0) {
                        // since we haven't read anything,
                        // we will return the underlying
                        // inputstream back to the application
                        return null;
                    }  else if ((count == expected && !(isChunked)) || (isChunked && len <0)) {
                        // put the connection into keep-alive cache
                        // the inputstream will try to do the right thing
                        is.close();
                        return new ErrorStream(ByteBuffer.wrap(buffer, 0, count));
                    } else {
                        // we read part of the response body
                        return new ErrorStream(
                                      ByteBuffer.wrap(buffer, 0, count), is);
                    }
                }
                return null;
            } catch (IOException ioex) {
                // ioex.printStackTrace();
                return null;
            }
        }

        @Override
        public int available() throws IOException {
            if (is == null) {
                return buffer.remaining();
            } else {
                return buffer.remaining()+is.available();
            }
        }

        public int read() throws IOException {
            byte[] b = new byte[1];
            int ret = read(b);
            return (ret == -1? ret : (b[0] & 0x00FF));
        }

        @Override
        public int read(byte[] b) throws IOException {
            return read(b, 0, b.length);
        }

        @Override
        public int read(byte[] b, int off, int len) throws IOException {
            int rem = buffer.remaining();
            if (rem > 0) {
                int ret = rem < len? rem : len;
                buffer.get(b, off, ret);
                return ret;
            } else {
                if (is == null) {
                    return -1;
                } else {
                    return is.read(b, off, len);
                }
            }
        }

        @Override
        public void close() throws IOException {
            buffer = null;
            if (is != null) {
                is.close();
            }
        }
    }
}

/** An input stream that just returns EOF.  This is for
 * HTTP URLConnections that are KeepAlive && use the
 * HEAD method - i.e., stream not dead, but nothing to be read.
 */

class EmptyInputStream extends InputStream {

    @Override
    public int available() {
        return 0;
    }

    public int read() {
        return -1;
    }
}<|MERGE_RESOLUTION|>--- conflicted
+++ resolved
@@ -543,13 +543,8 @@
              */
             if (!failedOnce) {
                 checkURLFile();
-<<<<<<< HEAD
-                requests.prepend(method + " " + getRequestURI() + " " +
-                    httpVersion, null);
-=======
                 requests.prepend(method + " " + getRequestURI()+" "  +
                                  httpVersion, null);
->>>>>>> 2238af16
             }
             if (!getUseCaches()) {
                 requests.setIfNotSet ("Cache-Control", "no-cache");
