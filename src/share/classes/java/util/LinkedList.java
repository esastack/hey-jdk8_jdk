--- conflicted
+++ resolved
@@ -957,10 +957,7 @@
                 next = next.next;
                 nextIndex++;
             }
-<<<<<<< HEAD
-=======
             lastReturned = next;
->>>>>>> 5abcd1f5
             checkForComodification();
         }
 
