/*
 * Copyright (c) 1999, 2018, Oracle and/or its affiliates. All rights reserved.
 * DO NOT ALTER OR REMOVE COPYRIGHT NOTICES OR THIS FILE HEADER.
 *
 * This code is free software; you can redistribute it and/or modify it
 * under the terms of the GNU General Public License version 2 only, as
 * published by the Free Software Foundation.  Oracle designates this
 * particular file as subject to the "Classpath" exception as provided
 * by Oracle in the LICENSE file that accompanied this code.
 *
 * This code is distributed in the hope that it will be useful, but WITHOUT
 * ANY WARRANTY; without even the implied warranty of MERCHANTABILITY or
 * FITNESS FOR A PARTICULAR PURPOSE.  See the GNU General Public License
 * version 2 for more details (a copy is included in the LICENSE file that
 * accompanied this code).
 *
 * You should have received a copy of the GNU General Public License version
 * 2 along with this work; if not, write to the Free Software Foundation,
 * Inc., 51 Franklin St, Fifth Floor, Boston, MA 02110-1301 USA.
 *
 * Please contact Oracle, 500 Oracle Parkway, Redwood Shores, CA 94065 USA
 * or visit www.oracle.com if you need additional information or have any
 * questions.
 */
/** ------------------------------------------------------------------------
        This file contains functions to create a list of regions which
        tile a specified window.  Each region contains all visible
        portions of the window which are drawn with the same visual.
        If the window consists of subwindows of two different visual types,
        there will be two regions in the list.  The list can be traversed
        to correctly pull an image of the window using XGetImage or the
        Image Library.

 This file is available under and governed by the GNU General Public
 License version 2 only, as published by the Free Software Foundation.
 However, the following notice accompanied the original version of this
 file:

Copyright 1994 Hewlett-Packard Co.
Copyright 1996, 1998  The Open Group

Permission to use, copy, modify, distribute, and sell this software and its
documentation for any purpose is hereby granted without fee, provided that
the above copyright notice appear in all copies and that both that
copyright notice and this permission notice appear in supporting
documentation.

The above copyright notice and this permission notice shall be included
in all copies or substantial portions of the Software.

THE SOFTWARE IS PROVIDED "AS IS", WITHOUT WARRANTY OF ANY KIND, EXPRESS
OR IMPLIED, INCLUDING BUT NOT LIMITED TO THE WARRANTIES OF
MERCHANTABILITY, FITNESS FOR A PARTICULAR PURPOSE AND NONINFRINGEMENT.
IN NO EVENT SHALL THE OPEN GROUP BE LIABLE FOR ANY CLAIM, DAMAGES OR
OTHER LIABILITY, WHETHER IN AN ACTION OF CONTRACT, TORT OR OTHERWISE,
ARISING FROM, OUT OF OR IN CONNECTION WITH THE SOFTWARE OR THE USE OR
OTHER DEALINGS IN THE SOFTWARE.

Except as contained in this notice, the name of The Open Group shall
not be used in advertising or otherwise to promote the sale, use or
other dealings in this Software without prior written authorization
from The Open Group.

    ------------------------------------------------------------------------ **/

#include <stdlib.h>
#include <X11/Xlib.h>
#include <X11/Xutil.h>
#include <X11/X.h>
#include <stdio.h>
#include "list.h"
#include "wsutils.h"
#include "multiVis.h"
/* These structures are copied from X11/region.h.  For some reason
 * they're invisible from the outside.
 */
typedef struct {
    short x1, x2, y1, y2;
} myBox, myBOX, myBoxRec, *myBoxPtr;

typedef struct my_XRegion {
    long size;
    long numRects;
    myBOX *rects;
    myBOX extents;
} myREGION;

/* Items in long list of windows that have some part in the grabbed area */
typedef struct {
    Window win;
    Visual *vis;
    Colormap cmap;
    int x_rootrel, y_rootrel;   /* root relative location of window */
    int x_vis, y_vis;           /* rt rel x,y of vis part, not parent clipped */
    int width, height;          /* width and height of visible part */
    int border_width;           /* border width of the window */
    Window parent;              /* id of parent (for debugging) */
} image_win_type;

/*  Items in short list of regions that tile the grabbed area.  May have
    multiple windows in the region.
*/
typedef struct {
    Window win;                 /* lowest window of this visual */
    Visual *vis;
    Colormap cmap;
    int x_rootrel, y_rootrel;   /* root relative location of bottom window */
    int x_vis, y_vis;           /* rt rel x,y of vis part, not parent clipped */
    int width, height;          /* w & h of visible rect of bottom window */
    int border;                 /* border width of the window */
    Region visible_region;
} image_region_type;

/** ------------------------------------------------------------------------
        Returns TRUE if the two structs pointed to have the same "vis" &
        "cmap" fields and s2 lies completely within s1.  s1 and s2 can
        point to structs of image_win_type or image_region_type.
    ------------------------------------------------------------------------ **/
#define SAME_REGIONS( s1, s2)   \
        ((s1)->vis == (s2)->vis && (s1)->cmap == (s2)->cmap &&          \
         (s1)->x_vis <= (s2)->x_vis &&                              \
         (s1)->y_vis <= (s2)->y_vis &&                              \
         (s1)->x_vis + (s1)->width  >= (s2)->x_vis + (s2)->width && \
         (s1)->y_vis + (s1)->height >= (s2)->y_vis + (s2)->height)

#ifndef MIN
#define MIN( a, b)      ((a) < (b) ? a : b)
#define MAX( a, b)      ((a) > (b) ? a : b)
#endif

#define RED_SHIFT        16
#define GREEN_SHIFT       8
#define BLUE_SHIFT        0

/*
extern list_ptr new_list();
extern list_ptr dup_list_head();
extern void *   first_in_list();
extern void *   next_in_list();
extern int      add_to_list();
extern void     zero_list();
extern void     delete_list();
extern void     delete_list_destroying();
extern unsigned int list_length();
*/

/* Prototype Declarations for Static Functions */
static void QueryColorMap(
           Display *, Colormap , Visual *,
           XColor **, int *, int *, int *
           );
static void TransferImage(
           Display *, XImage *,int, int , image_region_type*,
           XImage *,int ,int
           );
static XImage * ReadRegionsInList(
           Display *, Visual *, int, int, unsigned int,
           unsigned int, XRectangle, list_ptr
           );

static list_ptr make_region_list(
                  Display*, Window, XRectangle*,
                  int*, int, XVisualInfo**, int *
         );

static void destroy_region_list(
            list_ptr
            ) ;
static void subtr_rect_from_image_region(
           image_region_type *, int , int , int , int
     );
static void add_rect_to_image_region(
           image_region_type *,
           int , int , int , int
     );
static int src_in_region_list(
    image_win_type *, list_ptr
    );
static void add_window_to_list(
    list_ptr, Window, int, int ,
    int , int , int , int, int,
    Visual*, Colormap, Window
    );
static int src_in_image(
    image_win_type      *, int  , XVisualInfo**
    );
static int src_in_overlay(
    image_region_type *, int, OverlayInfo *, int*, int*
    );
static void make_src_list(
    Display *, list_ptr, XRectangle *, Window,
    int, int, XWindowAttributes *, XRectangle *
);
static void destroy_image_region(
    image_region_type *
);

/* End of Prototype Declarations */

void initFakeVisual(Visual *Vis)
{
    Vis->ext_data=NULL;
    Vis->class = DirectColor ;
    Vis->red_mask =   0x00FF0000;
    Vis->green_mask = 0x0000FF00 ;
    Vis->blue_mask  = 0x000000FF ;
    Vis->map_entries = 256 ;
    Vis->bits_per_rgb = 8 ;
}

static void
QueryColorMap(Display *disp, Colormap src_cmap, Visual *src_vis,
              XColor **src_colors, int *rShift, int *gShift, int *bShift)
{
     unsigned int ncolors,i ;
     unsigned long       redMask, greenMask, blueMask;
     int                 redShift, greenShift, blueShift;
     XColor *colors ;

     ncolors = (unsigned) src_vis->map_entries ;
/* JDK modification.
 * use calloc instead of malloc to initialize allocated memory
 *   *src_colors = colors = (XColor *)malloc(ncolors * sizeof(XColor) ) ;
 */
     *src_colors = colors = (XColor *)calloc(ncolors, sizeof(XColor));

     if(src_vis->class != TrueColor && src_vis->class != DirectColor)
     {
         for(i=0 ; i < ncolors ; i++)
         {
                colors[i].pixel = i ;
                colors[i].pad = 0;
                colors[i].flags = DoRed|DoGreen|DoBlue;
         }
     }
     else /** src is decomposed rgb ***/
     {
        /* Get the X colormap */
        redMask = src_vis->red_mask;
        greenMask = src_vis->green_mask;
        blueMask = src_vis->blue_mask;
        redShift = 0; while (!(redMask&0x1)) {
                redShift++;
                redMask = redMask>>1;
        }
        greenShift = 0; while (!(greenMask&0x1)) {
                greenShift++;
                greenMask = greenMask>>1;
        }
        blueShift = 0; while (!(blueMask&0x1)) {
                blueShift++;
                blueMask = blueMask>>1;
        }
        *rShift = redShift ;
        *gShift = greenShift ;
        *bShift = blueShift ;
        for (i=0; i<ncolors; i++) {
                if( i <= redMask)colors[i].pixel = (i<<redShift) ;
                if( i <= greenMask)colors[i].pixel |= (i<<greenShift) ;
                if( i <= blueMask)colors[i].pixel |= (i<<blueShift) ;
                /***** example :for gecko's 3-3-2 map, blue index should be <= 3.
                colors[i].pixel = (i<<redShift)|(i<<greenShift)|(i<<blueShift);
                *****/
                colors[i].pad = 0;
                colors[i].flags = DoRed|DoGreen|DoBlue;
        }
      }

      XQueryColors(disp, src_cmap, colors, (int) ncolors);
}

int
GetMultiVisualRegions(Display *disp,
                      /* root win on which grab was done */
                      Window srcRootWinid,
                      /* root rel UL corner of bounding box of grab */
                      int x, int y,
                      /* size of bounding box of grab */
                      unsigned int width, unsigned int height,
                      int *transparentOverlays, int *numVisuals,
                      XVisualInfo **pVisuals, int *numOverlayVisuals,
                      OverlayInfo **pOverlayVisuals,
                      int *numImageVisuals, XVisualInfo ***pImageVisuals,
                      /* list of regions to read from */
                      list_ptr *vis_regions,
                      list_ptr *vis_image_regions, int *allImage)
{
    int                 hasNonDefault;
    XRectangle          bbox;           /* bounding box of grabbed area */


    bbox.x = x;                 /* init X rect for bounding box */
    bbox.y = y;
    bbox.width = width;
    bbox.height = height;

    GetXVisualInfo(disp,DefaultScreen(disp),
                    transparentOverlays,
                    numVisuals, pVisuals,
                    numOverlayVisuals, pOverlayVisuals,
                    numImageVisuals, pImageVisuals);

    *vis_regions = *vis_image_regions = NULL ;
    if ((*vis_regions = make_region_list( disp, srcRootWinid, &bbox,
                                         &hasNonDefault, *numImageVisuals,
                                         *pImageVisuals, allImage)) == NULL)
        return 0 ;

    if (*transparentOverlays)
    {
        *allImage = 1; /* until proven otherwise,
                         this flags that it to be an image only list */
        *vis_image_regions =
                make_region_list( disp, srcRootWinid, &bbox, &hasNonDefault,
                                        *numImageVisuals, *pImageVisuals, allImage);
    }

    /* if there is a second region in any of the two lists return 1 **/
    if ( ( *vis_regions && (*vis_regions)->next && (*vis_regions)->next->next ) ||
         ( *vis_image_regions && (*vis_image_regions)->next &&
           (*vis_image_regions)->next->next ) ) return 1 ;
    else return 0 ;

}

static void TransferImage(Display *disp, XImage *reg_image,
                          int srcw, int srch,
                          image_region_type *reg, XImage *target_image,
                          int dst_x, int dst_y)
{
    int i,j,old_pixel,new_pixel,red_ind,green_ind,blue_ind ;
    XColor *colors;
    int rShift = 0, gShift = 0, bShift = 0;

    QueryColorMap(disp,reg->cmap,reg->vis,&colors,
         &rShift,&gShift,&bShift) ;

    switch (reg->vis->class) {
    case TrueColor :
       for(i=0 ; i < srch ; i++)
       {
         for(j=0 ; j < srcw ;  j++)
         {
           old_pixel = XGetPixel(reg_image,j,i) ;

/*
 * JDK modification.
 * commented out since not using server RGB masks in all true color modes
 * causes the R and B values to be swapped around on some X servers
 *    - robi.khan@eng 9/7/1999
 *         if( reg->vis->map_entries == 16) {
 */
                 red_ind = (old_pixel & reg->vis->red_mask) >> rShift ;
                 green_ind = (old_pixel & reg->vis->green_mask) >> gShift ;
                 blue_ind = (old_pixel & reg->vis->blue_mask) >> bShift ;

                 new_pixel = (
                              ((colors[red_ind].red >> 8) << RED_SHIFT)
                              |((colors[green_ind].green >> 8) << GREEN_SHIFT)
                              |((colors[blue_ind].blue >> 8) << BLUE_SHIFT)
                             );
/* JDK modification.
 * else part of above modification
 *
 *         }
 *         else
 *              new_pixel = old_pixel;
 */

           XPutPixel(target_image,dst_x+j, dst_y+i,new_pixel);

         }
       }
       break;
    case DirectColor :
       for(i=0 ; i < srch ; i++)
       {

         for(j=0 ; j < srcw ;  j++)
         {
           old_pixel = XGetPixel(reg_image,j,i) ;
           red_ind = (old_pixel & reg->vis->red_mask) >> rShift ;
           green_ind = (old_pixel & reg->vis->green_mask) >> gShift ;
           blue_ind = (old_pixel & reg->vis->blue_mask) >> bShift ;

           new_pixel = (
                         ((colors[red_ind].red >> 8) << RED_SHIFT)
                        |((colors[green_ind].green >> 8) << GREEN_SHIFT)
                        |((colors[blue_ind].blue >> 8) << BLUE_SHIFT)
                       );
           XPutPixel(target_image,dst_x+j, dst_y+i,new_pixel);

         }
       }
       break;
    default :
       for(i=0 ; i < srch ; i++)
       {
         for(j=0 ; j < srcw ;  j++)
         {
            old_pixel = XGetPixel(reg_image,j,i) ;

           new_pixel = (
                         ((colors[old_pixel].red >> 8) << RED_SHIFT)
                        |((colors[old_pixel].green >> 8) << GREEN_SHIFT)
                        |((colors[old_pixel].blue >> 8) << BLUE_SHIFT)
                       );
           XPutPixel(target_image,dst_x+j, dst_y+i,new_pixel);

         }
       }
       break;
    }
 /* JDK modification
  * Fix memory leak by freeing colors
  *  - robi.khan@eng 9/22/1999
  */
    free(colors);
}

static XImage *
ReadRegionsInList(Display *disp, Visual *fakeVis, int depth, int format,
                  unsigned int width, unsigned int height,
                  XRectangle bbox,      /* bounding box of grabbed area */
                  list_ptr regions)     /* list of regions to read from */
{
    image_region_type   *reg;
    int                 dst_x, dst_y;   /* where in pixmap to write (UL) */
    int                 diff;

    XImage              *reg_image,*ximage ;
    int                 srcRect_x,srcRect_y,srcRect_width,srcRect_height ;
    int                 bytes_per_line;

    ximage = XCreateImage(disp,fakeVis,depth,format,0,NULL,width,height,
                 8,0) ;
    bytes_per_line = ximage->bytes_per_line;

    if (format == ZPixmap)
          ximage->data = malloc(height*bytes_per_line);
    else
        ximage->data = malloc(height*bytes_per_line*depth);

<<<<<<< HEAD
=======
    ximage->data = calloc((size_t) ximage->bytes_per_line*height*((format==ZPixmap)? 1 : depth), sizeof(char));
>>>>>>> 5ff6ec6f
    ximage->bits_per_pixel = depth; /** Valid only if format is ZPixmap ***/

    for (reg = (image_region_type *) first_in_list( regions); reg;
         reg = (image_region_type *) next_in_list( regions))
    {
                int rect;
                struct my_XRegion *vis_reg;
                vis_reg = (struct my_XRegion *)(reg->visible_region);
                for (rect = 0;
                     rect < vis_reg->numRects;
                     rect++)
                {
                /** ------------------------------------------------------------------------
                        Intersect bbox with visible part of region giving src rect & output
                        location.  Width is the min right side minus the max left side.
                        Similar for height.  Offset src rect so x,y are relative to
                        origin of win, not the root-relative visible rect of win.
                    ------------------------------------------------------------------------ **/
                    srcRect_width  = MIN( vis_reg->rects[rect].x2, bbox.width + bbox.x) -
                                     MAX( vis_reg->rects[rect].x1, bbox.x);
                    srcRect_height = MIN( vis_reg->rects[rect].y2, bbox.height + bbox.y) -
                                     MAX( vis_reg->rects[rect].y1, bbox.y);
                    diff = bbox.x - vis_reg->rects[rect].x1;
                    srcRect_x = MAX( 0, diff)  + (vis_reg->rects[rect].x1 - reg->x_rootrel - reg->border);
                    dst_x     = MAX( 0, -diff) ;
                    diff = bbox.y - vis_reg->rects[rect].y1;
                    srcRect_y = MAX( 0, diff)  + (vis_reg->rects[rect].y1 - reg->y_rootrel - reg->border);
                    dst_y     = MAX( 0, -diff) ;
                    reg_image = XGetImage(disp,reg->win,srcRect_x,srcRect_y,
                                srcRect_width,srcRect_height,AllPlanes,format) ;

                    /* JDK Modification
                     * Enclose in if test and also call XDestroyImage
                     */
                    if (reg_image) {
                        TransferImage(disp,reg_image,srcRect_width,
                                     srcRect_height,reg,ximage,dst_x,dst_y) ;
                        XDestroyImage(reg_image);
                    }
            }
    }
    return ximage ;
}


/** ------------------------------------------------------------------------
    ------------------------------------------------------------------------ **/

XImage *ReadAreaToImage(Display *disp,
                        /* root win on which grab was done */
                        Window srcRootWinid,
                        /* root rel UL corner of bounding box of grab */
                        int x, int y,
                        /* size of bounding box of grab */
                        unsigned int width, unsigned int height,
                        int numVisuals, XVisualInfo *pVisuals,
                        int numOverlayVisuals, OverlayInfo *pOverlayVisuals,
                        int numImageVisuals, XVisualInfo **pImageVisuals,
                        /* list of regions to read from */
                        list_ptr vis_regions,
                        /* list of regions to read from */
                        list_ptr vis_image_regions,
                        int format, int allImage)
{
    image_region_type   *reg;
    XRectangle          bbox;           /* bounding box of grabbed area */
    int                 depth ;
    XImage              *ximage, *ximage_ipm = NULL;
    Visual              fakeVis ;
    int         x1, y1;
    XImage      *image;
#if 0
    unsigned char       *pmData ,  *ipmData ;
#endif
    int                 transparentColor, transparentType;
    int                 srcRect_x,srcRect_y,srcRect_width,srcRect_height ;
    int                 diff ;
    int                 dst_x, dst_y;   /* where in pixmap to write (UL) */
    int                 pixel;

    bbox.x = x;                 /* init X rect for bounding box */
    bbox.y = y;
    bbox.width = width;
    bbox.height = height;


    initFakeVisual(&fakeVis) ;

    depth = 24 ;
    ximage = ReadRegionsInList(disp,&fakeVis,depth,format,width,height,
             bbox,vis_regions) ;
#if 0
    pmData = (unsigned char *)ximage -> data ;
#endif

/* if transparency possible do it again, but this time for image planes only */
    if (vis_image_regions && (vis_image_regions->next) && !allImage)
    {
        ximage_ipm = ReadRegionsInList(disp,&fakeVis,depth,format,width,height,
                     bbox,vis_image_regions) ;
#if 0
        ipmData = (unsigned char *)ximage_ipm -> data ;
#endif
    }
/* Now tranverse the overlay visual windows and test for transparency index.  */
/* If you find one, subsitute the value from the matching image plane pixmap. */

    for (reg = (image_region_type *) first_in_list( vis_regions); reg;
         reg = (image_region_type *) next_in_list( vis_regions))
    {

        if (src_in_overlay( reg, numOverlayVisuals, pOverlayVisuals,
                                 &transparentColor, &transparentType))
        {
        int test = 0 ;
             srcRect_width  = MIN( reg->width + reg->x_vis, bbox.width + bbox.x)
                                 - MAX( reg->x_vis, bbox.x);
             srcRect_height = MIN( reg->height + reg->y_vis, bbox.height
                                 + bbox.y) - MAX( reg->y_vis, bbox.y);
             diff = bbox.x - reg->x_vis;
             srcRect_x = MAX( 0, diff)  + (reg->x_vis - reg->x_rootrel - reg->border);
             dst_x     = MAX( 0, -diff) ;
             diff = bbox.y - reg->y_vis;
             srcRect_y = MAX( 0, diff)  + (reg->y_vis - reg->y_rootrel - reg->border);
             dst_y     = MAX( 0, -diff) ;
        /* let's test some pixels for transparency */
             image = XGetImage(disp, reg->win, srcRect_x, srcRect_y,
                 srcRect_width, srcRect_height, 0xffffffff, ZPixmap);

        /* let's assume byte per pixel for overlay image for now */
             if ((image->depth == 8) && (transparentType == TransparentPixel))
             {
                 unsigned char *pixel_ptr;
                 unsigned char *start_of_line = (unsigned char *) image->data;

                 for (y1 = 0; y1 < srcRect_height; y1++) {
                    pixel_ptr = start_of_line;
                    for (x1 = 0; x1 < srcRect_width; x1++)
                    {
                        if (*pixel_ptr++ == transparentColor)
                        {
#if 0
                            *pmData++ = *ipmData++;
                            *pmData++ = *ipmData++;
                            *pmData++ = *ipmData++;
#endif
                        pixel = XGetPixel(ximage_ipm,dst_x+x1,dst_y+y1) ;
                        XPutPixel(ximage,dst_x+x1, dst_y+y1,pixel);

                        if(!test){
                           test = 1 ;
                        }
                        }
#if 0
                        else {
                            pmData +=3;
                            ipmData +=3;
                        }
#endif
                    }
                    start_of_line += image->bytes_per_line;
                }
        } else {
                if (transparentType == TransparentPixel) {
                for (y1 = 0; y1 < srcRect_height; y1++) {
                      for (x1 = 0; x1 < srcRect_width; x1++)
                      {
                            int pixel_value = XGetPixel(image, x1, y1);
                            if (pixel_value == transparentColor)
                            {
#if 0
                                *pmData++ = *ipmData++;
                                *pmData++ = *ipmData++;
                                *pmData++ = *ipmData++;
#endif
                        pixel = XGetPixel(ximage_ipm,dst_x+x1,dst_y+y1) ;
                        XPutPixel(ximage,dst_x+x1, dst_y+y1,pixel);
                        if(!test){
                           test = 1 ;
                        }
                            }
#if 0
                            else {
                                pmData +=3;
                                ipmData +=3;
                            }
#endif
                        }
                    }
                } else {
                    for (y1 = 0; y1 < srcRect_height; y1++) {
                        for (x1 = 0; x1 < srcRect_width; x1++)
                        {
                            int pixel_value = XGetPixel(image, x1, y1);
                            if (pixel_value & transparentColor)
                            {
#if 0
                                *pmData++ = *ipmData++;
                                *pmData++ = *ipmData++;
                                *pmData++ = *ipmData++;
#endif
                                pixel = XGetPixel(ximage_ipm,dst_x+x1,dst_y+y1) ;
                                XPutPixel(ximage,dst_x+x1, dst_y+y1,pixel);
                        if(!test){
                           test = 1 ;
                        }
                            }
#if 0
                            else {
                                pmData +=3;
                                ipmData +=3;
                            }
#endif
                        }
                    }
                }
        }
        XDestroyImage (image);
      } /* end of src_in_overlay */
    } /** end transparency **/
    /* JDK modification - call XDestroyImage if non-null */
    if (ximage_ipm != NULL) {
        XDestroyImage(ximage_ipm);
    }
    destroy_region_list( vis_regions);
    if (vis_image_regions) destroy_region_list( vis_image_regions );
    FreeXVisualInfo(pVisuals, pOverlayVisuals, pImageVisuals);
    XSync(disp, 0);

    return ximage;
}

/** ------------------------------------------------------------------------
        Creates a list of the subwindows of a given window which have a
        different visual than their parents.  The function is recursive.
        This list is used in make_region_list(), which coalesces the
        windows with the same visual into a region.
        image_wins must point to an existing list struct that's already
        been zeroed (zero_list()).
    ------------------------------------------------------------------------ **/
static void make_src_list(Display *disp, list_ptr image_wins,
                          /* bnding box of area we want */
                          XRectangle *bbox,
                          Window curr,
                          /* pos of curr WRT root */
                          int x_rootrel, int y_rootrel,
                          XWindowAttributes *curr_attrs,
                          /* visible part of curr, not obscurred by ancestors */
                          XRectangle *pclip)
{
    XWindowAttributes child_attrs;
    Window root, parent, *child;        /* variables for XQueryTree() */
    Window *save_child_list;            /* variables for XQueryTree() */
    unsigned int nchild;                /* variables for XQueryTree() */
    XRectangle child_clip;              /* vis part of child */
    int curr_clipX, curr_clipY, curr_clipRt, curr_clipBt;

    /* check that win is mapped & not outside bounding box */
    if (curr_attrs->map_state == IsViewable &&
        curr_attrs->class == InputOutput &&
        !( pclip->x >= (int) (bbox->x + bbox->width)    ||
           pclip->y >= (int) (bbox->y + bbox->height)   ||
           (int) (pclip->x + pclip->width)  <= bbox->x  ||
           (int) (pclip->y + pclip->height) <= bbox->y)) {

        XQueryTree( disp, curr, &root, &parent, &child, &nchild );
        save_child_list = child;      /* so we can free list when we're done */
        add_window_to_list( image_wins, curr, x_rootrel, y_rootrel,
                            pclip->x, pclip->y,
                            pclip->width, pclip->height,
                            curr_attrs->border_width,curr_attrs->visual,
                            curr_attrs->colormap, parent);


/** ------------------------------------------------------------------------
        set RR coords of right (Rt), left (X), bottom (Bt) and top (Y)
        of rect we clip all children by.  This is our own clip rect (pclip)
        inflicted on us by our parent plus our own borders.  Within the
        child loop, we figure the clip rect for each child by adding in
        it's rectangle (not taking into account the child's borders).
    ------------------------------------------------------------------------ **/
        curr_clipX = MAX( pclip->x, x_rootrel + (int) curr_attrs->border_width);
        curr_clipY = MAX( pclip->y, y_rootrel + (int) curr_attrs->border_width);
        curr_clipRt = MIN( pclip->x + (int) pclip->width,
                           x_rootrel + (int) curr_attrs->width +
                           2 * (int) curr_attrs->border_width);
        curr_clipBt = MIN( pclip->y + (int) pclip->height,
                           y_rootrel + (int) curr_attrs->height +
                           2 * (int) curr_attrs->border_width);

        while (nchild--) {
            int new_width, new_height;
            int child_xrr, child_yrr;   /* root relative x & y of child */

            XGetWindowAttributes( disp, *child, &child_attrs);

            /* intersect parent & child clip rects */
            child_xrr = x_rootrel + child_attrs.x + curr_attrs->border_width;
            child_clip.x = MAX( curr_clipX, child_xrr);
            new_width = MIN( curr_clipRt, child_xrr + (int) child_attrs.width
                             + 2 * child_attrs.border_width)
                        - child_clip.x;
            if (new_width >= 0) {
                child_clip.width = new_width;

                child_yrr = y_rootrel + child_attrs.y +
                            curr_attrs->border_width;
                child_clip.y = MAX( curr_clipY, child_yrr);
                new_height = MIN( curr_clipBt,
                                  child_yrr + (int) child_attrs.height +
                                      2 * child_attrs.border_width)
                             - child_clip.y;
                if (new_height >= 0) {
                    child_clip.height = new_height;
                    make_src_list( disp, image_wins, bbox, *child,
                                   child_xrr, child_yrr,
                                   &child_attrs, &child_clip);
                }
            }
            child++;
        }
        XFree( save_child_list);
    }
}


/** ------------------------------------------------------------------------
        This function creates a list of regions which tile a specified
        window.  Each region contains all visible portions of the window
        which are drawn with the same visual.  For example, if the
        window consists of subwindows of two different visual types,
        there will be two regions in the list.
        Returns a pointer to the list.
    ------------------------------------------------------------------------ **/
static list_ptr make_region_list(Display *disp, Window win, XRectangle *bbox,
                                 int *hasNonDefault, int numImageVisuals,
                                 XVisualInfo **pImageVisuals, int *allImage)
{
    XWindowAttributes   win_attrs;
    list                image_wins;
    list_ptr            image_regions;
    list_ptr            srcs_left;
    image_region_type   *new_reg;
    image_win_type      *base_src, *src;
    Region              bbox_region = XCreateRegion();
    XRectangle          clip;
    int                 image_only;

    int                 count=0 ;

    *hasNonDefault = False;
    XUnionRectWithRegion( bbox, bbox_region, bbox_region);
    XGetWindowAttributes( disp, win, &win_attrs);

    zero_list( &image_wins);
    clip.x = 0;
    clip.y = 0;
    clip.width  = win_attrs.width;
    clip.height = win_attrs.height;
    make_src_list( disp, &image_wins, bbox, win,
                   0 /* x_rootrel */, 0 /* y_rootrel */, &win_attrs, &clip);

    image_regions = new_list();
    image_only = (*allImage) ? True:False;

    for (base_src = (image_win_type *) first_in_list( &image_wins); base_src;
         base_src = (image_win_type *) next_in_list( &image_wins))
    {
        /* test for image visual */
        if (!image_only || src_in_image(base_src, numImageVisuals, pImageVisuals))
        {
            /* find a window whose visual hasn't been put in list yet */
            if (!src_in_region_list( base_src, image_regions))
            {
                if (! (new_reg = (image_region_type *)
                                        malloc( sizeof( image_region_type)))) {
                    return (list_ptr) NULL;
                }
                count++;

                new_reg->visible_region = XCreateRegion();
                new_reg->win            = base_src->win;
                new_reg->vis            = base_src->vis;
                new_reg->cmap           = base_src->cmap;
                new_reg->x_rootrel      = base_src->x_rootrel;
                new_reg->y_rootrel      = base_src->y_rootrel;
                new_reg->x_vis          = base_src->x_vis;
                new_reg->y_vis          = base_src->y_vis;
                new_reg->width          = base_src->width;
                new_reg->height         = base_src->height;
                new_reg->border         = base_src->border_width;

                srcs_left = (list_ptr) dup_list_head( &image_wins, START_AT_CURR);
                for (src = (image_win_type *) first_in_list( srcs_left); src;
                     src = (image_win_type *) next_in_list( srcs_left)) {
                    if (SAME_REGIONS( base_src, src)) {
                        add_rect_to_image_region( new_reg, src->x_vis, src->y_vis,
                                                  src->width, src->height);
                    }
                    else {
                        if (!image_only || src_in_image(src, numImageVisuals, pImageVisuals))
                        {
                            subtr_rect_from_image_region( new_reg, src->x_vis,
                                          src->y_vis, src->width, src->height);
                        }
                    }
                }
                XIntersectRegion( bbox_region, new_reg->visible_region,
                                  new_reg->visible_region);
                if (! XEmptyRegion( new_reg->visible_region)) {
                    add_to_list( image_regions, new_reg);
                    if (new_reg->vis != DefaultVisualOfScreen( win_attrs.screen) ||
                        new_reg->cmap != DefaultColormapOfScreen(
                                                            win_attrs.screen)) {
                        *hasNonDefault = True;
                    }
                }
                else {
                    XDestroyRegion( new_reg->visible_region);
                    free( (void *) new_reg);
                }
            }
        } else *allImage = 0;
    }
    delete_list( &image_wins, True);
    XDestroyRegion( bbox_region);
    return image_regions;
}
/** ------------------------------------------------------------------------
        Destructor called from destroy_region_list().
    ------------------------------------------------------------------------ **/
static void destroy_image_region(image_region_type *image_region)
{
    XDestroyRegion( image_region->visible_region);
    free( (void *) image_region);
}

/** ------------------------------------------------------------------------
        Destroys the region list, destroying all the regions contained in it.
    ------------------------------------------------------------------------ **/
static void destroy_region_list(list_ptr rlist)
{
    delete_list_destroying( rlist, (DESTRUCT_FUNC_PTR)destroy_image_region);
}


/** ------------------------------------------------------------------------
        Subtracts the specified rectangle from the region in image_region.
        First converts the rectangle to a region of its own, since X
        only provides a way to subtract one region from another, not a
        rectangle from a region.
    ------------------------------------------------------------------------ **/
static void subtr_rect_from_image_region(image_region_type *image_region,
                                         int x, int y, int width, int height)
{
    XRectangle rect;
    Region rect_region;

    rect_region = XCreateRegion();
    rect.x = x;
    rect.y = y;
    rect.width = width;
    rect.height = height;
    XUnionRectWithRegion( &rect, rect_region, rect_region);
    XSubtractRegion( image_region->visible_region, rect_region,
                     image_region->visible_region);
    XDestroyRegion( rect_region);
}


/** ------------------------------------------------------------------------
        Adds the specified rectangle to the region in image_region.
    ------------------------------------------------------------------------ **/
static void add_rect_to_image_region(image_region_type *image_region,
                                     int x, int y, int width, int height)
{
    XRectangle rect;

    rect.x = x;
    rect.y = y;
    rect.width = width;
    rect.height = height;
    XUnionRectWithRegion( &rect, image_region->visible_region,
                          image_region->visible_region);
}


/** ------------------------------------------------------------------------
        Returns TRUE if the given src's visual is already represented in
        the image_regions list, FALSE otherwise.
    ------------------------------------------------------------------------ **/
static int src_in_region_list(image_win_type *src, list_ptr image_regions)
{
    image_region_type   *ir;

    for (ir = (image_region_type *) first_in_list( image_regions); ir;
         ir = (image_region_type *) next_in_list( image_regions)) {
        if (SAME_REGIONS( ir, src)) {

            return 1;
        }
    }

    return 0;
}


/** ------------------------------------------------------------------------
        Makes a new entry in image_wins with the given fields filled in.
    ------------------------------------------------------------------------ **/
static void add_window_to_list(list_ptr image_wins, Window w,
                               int xrr, int yrr, int x_vis, int y_vis,
                               int width, int height, int border_width,
                               Visual *vis, Colormap cmap, Window parent)
{
    image_win_type      *new_src;

    if ((new_src = (image_win_type *) malloc( sizeof( image_win_type))) == NULL)

        return;

    new_src->win = w;
    new_src->x_rootrel = xrr;
    new_src->y_rootrel = yrr;
    new_src->x_vis = x_vis;
    new_src->y_vis = y_vis;
    new_src->width = width;
    new_src->height = height;
    new_src->border_width = border_width;
    new_src->vis = vis;
    new_src->cmap = cmap;
    new_src->parent = parent;
    add_to_list( image_wins, new_src);
}

/** ------------------------------------------------------------------------
        Returns TRUE if the given src's visual is in the image planes,
        FALSE otherwise.
    ------------------------------------------------------------------------ **/
static int src_in_image(image_win_type *src, int numImageVisuals,
                        XVisualInfo **pImageVisuals)
{
    int                 i;

    for (i = 0 ; i < numImageVisuals ; i++)
    {
        if (pImageVisuals[i]->visual == src->vis)
            return 1;
    }
    return 0;
}


/** ------------------------------------------------------------------------
        Returns TRUE if the given src's visual is in the overlay planes
        and transparency is possible, FALSE otherwise.
    ------------------------------------------------------------------------ **/
static int src_in_overlay(image_region_type *src, int numOverlayVisuals,
                          OverlayInfo *pOverlayVisuals,
                          int *transparentColor, int *transparentType)
{
    int                 i;

    for (i = 0 ; i < numOverlayVisuals ; i++)
    {
        if (((pOverlayVisuals[i].pOverlayVisualInfo)->visual == src->vis)
                && (pOverlayVisuals[i].transparentType != None))
        {
            *transparentColor = pOverlayVisuals[i].value;
            *transparentType = pOverlayVisuals[i].transparentType;
            return 1;
        }

        else {
        }

    }
    return 0;
}


/********************** from wsutils.c ******************************/

/******************************************************************************
 *
 * This file contains a set of example utility procedures; procedures that can
 * help a "window-smart" Starbase or PHIGS program determine information about
 * a device, and create image and overlay plane windows.  To use these
 * utilities, #include "wsutils.h" and compile this file and link the results
 * with your program.
 *
 ******************************************************************************/



#define STATIC_GRAY     0x01
#define GRAY_SCALE      0x02
#define PSEUDO_COLOR    0x04
#define TRUE_COLOR      0x10
#define DIRECT_COLOR    0x11


static int      weCreateServerOverlayVisualsProperty = False;


/******************************************************************************
 *
 * GetXVisualInfo()
 *
 * This routine takes an X11 Display, screen number, and returns whether the
 * screen supports transparent overlays and three arrays:
 *
 *      1) All of the XVisualInfo struct's for the screen.
 *      2) All of the OverlayInfo struct's for the screen.
 *      3) An array of pointers to the screen's image plane XVisualInfo
 *         structs.
 *
 * The code below obtains the array of all the screen's visuals, and obtains
 * the array of all the screen's overlay visual information.  It then processes
 * the array of the screen's visuals, determining whether the visual is an
 * overlay or image visual.
 *
 * If the routine sucessfully obtained the visual information, it returns zero.
 * If the routine didn't obtain the visual information, it returns non-zero.
 *
 ******************************************************************************/

int GetXVisualInfo(/* Which X server (aka "display"). */
                   Display *display,
                   /* Which screen of the "display". */
                   int screen,
                   /* Non-zero if there's at least one overlay visual and
                    * if at least one of those supports a transparent pixel. */
                   int *transparentOverlays,
                   /* Number of XVisualInfo struct's pointed to by pVisuals. */
                   int *numVisuals,
                   /* All of the device's visuals. */
                   XVisualInfo **pVisuals,
                   /* Number of OverlayInfo's pointed to by pOverlayVisuals.
                    * If this number is zero, the device does not have
                    * overlay planes. */
                   int *numOverlayVisuals,
                   /* The device's overlay plane visual information. */
                   OverlayInfo  **pOverlayVisuals,
                   /* Number of XVisualInfo's pointed to by pImageVisuals. */
                   int *numImageVisuals,
                   /* The device's image visuals. */
                   XVisualInfo ***pImageVisuals)
{
    XVisualInfo getVisInfo;             /* Paramters of XGetVisualInfo */
    int         mask;
    XVisualInfo *pVis, **pIVis;         /* Faster, local copies */
    OverlayInfo *pOVis;
    OverlayVisualPropertyRec    *pOOldVis;
    int         nVisuals, nOVisuals;
    Atom        overlayVisualsAtom;     /* Parameters for XGetWindowProperty */
    Atom        actualType;
    unsigned long numLongs, bytesAfter;
    int         actualFormat;
    int         nImageVisualsAlloced;   /* Values to process the XVisualInfo */
    int         imageVisual;            /* array */


    /* First, get the list of visuals for this screen. */
    getVisInfo.screen = screen;
    mask = VisualScreenMask;

    *pVisuals = XGetVisualInfo(display, mask, &getVisInfo, numVisuals);
    if ((nVisuals = *numVisuals) <= 0)
    {
        /* Return that the information wasn't sucessfully obtained: */
        return(1);
    }
    pVis = *pVisuals;


    /* Now, get the overlay visual information for this screen.  To obtain
     * this information, get the SERVER_OVERLAY_VISUALS property.
     */
    overlayVisualsAtom = XInternAtom(display, "SERVER_OVERLAY_VISUALS", True);
    if (overlayVisualsAtom != None)
    {
        /* Since the Atom exists, we can request the property's contents.  The
         * do-while loop makes sure we get the entire list from the X server.
         */
        bytesAfter = 0;
        numLongs = sizeof(OverlayVisualPropertyRec) / sizeof(long);
        do
        {
            numLongs += bytesAfter * sizeof(long);
            XGetWindowProperty(display, RootWindow(display, screen),
                               overlayVisualsAtom, 0, numLongs, False,
                               overlayVisualsAtom, &actualType, &actualFormat,
                               &numLongs, &bytesAfter, (unsigned char**) pOverlayVisuals);
        } while (bytesAfter > 0);


        /* Calculate the number of overlay visuals in the list. */
        *numOverlayVisuals = numLongs / (sizeof(OverlayVisualPropertyRec) / sizeof(long));
    }
    else
    {
        /* This screen doesn't have overlay planes. */
        *numOverlayVisuals = 0;
        *pOverlayVisuals = NULL;
        *transparentOverlays = 0;
    }


    /* Process the pVisuals array. */
    *numImageVisuals = 0;
    nImageVisualsAlloced = 1;
    pIVis = *pImageVisuals = (XVisualInfo **) malloc(sizeof(XVisualInfo *));
    while (--nVisuals >= 0)
    {
        nOVisuals = *numOverlayVisuals;
        pOVis = *pOverlayVisuals;
        imageVisual = True;
        while (--nOVisuals >= 0)
        {
            pOOldVis = (OverlayVisualPropertyRec *) pOVis;
            if (pVis->visualid == pOOldVis->visualID)
            {
                imageVisual = False;
                pOVis->pOverlayVisualInfo = pVis;
                if (pOVis->transparentType == TransparentPixel)
                    *transparentOverlays = 1;
            }
            pOVis++;
        }
        if (imageVisual)
        {
            if ((*numImageVisuals += 1) > nImageVisualsAlloced)
            {
                nImageVisualsAlloced++;
                *pImageVisuals = (XVisualInfo **)
                    realloc(*pImageVisuals, (nImageVisualsAlloced * sizeof(XVisualInfo *)));
                pIVis = *pImageVisuals + (*numImageVisuals - 1);
            }
            *pIVis++ = pVis;
        }
        pVis++;
    }


    /* Return that the information was sucessfully obtained: */
    return(0);

} /* GetXVisualInfo() */


/******************************************************************************
 *
 * FreeXVisualInfo()
 *
 * This routine frees the data that was allocated by GetXVisualInfo().
 *
 ******************************************************************************/

void FreeXVisualInfo(XVisualInfo *pVisuals, OverlayInfo *pOverlayVisuals,
                     XVisualInfo **pImageVisuals)
{
    XFree(pVisuals);
    if (weCreateServerOverlayVisualsProperty)
        free(pOverlayVisuals);
    else
        XFree(pOverlayVisuals);
    free(pImageVisuals);

} /* FreeXVisualInfo() */<|MERGE_RESOLUTION|>--- conflicted
+++ resolved
@@ -437,14 +437,10 @@
     bytes_per_line = ximage->bytes_per_line;
 
     if (format == ZPixmap)
-          ximage->data = malloc(height*bytes_per_line);
+        ximage->data = malloc((size_t) height * bytes_per_line);
     else
-        ximage->data = malloc(height*bytes_per_line*depth);
-
-<<<<<<< HEAD
-=======
-    ximage->data = calloc((size_t) ximage->bytes_per_line*height*((format==ZPixmap)? 1 : depth), sizeof(char));
->>>>>>> 5ff6ec6f
+        ximage->data = malloc((size_t) height * bytes_per_line * depth);
+
     ximage->bits_per_pixel = depth; /** Valid only if format is ZPixmap ***/
 
     for (reg = (image_region_type *) first_in_list( regions); reg;
